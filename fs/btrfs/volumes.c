/*
 * Copyright (C) 2007 Oracle.  All rights reserved.
 *
 * This program is free software; you can redistribute it and/or
 * modify it under the terms of the GNU General Public
 * License v2 as published by the Free Software Foundation.
 *
 * This program is distributed in the hope that it will be useful,
 * but WITHOUT ANY WARRANTY; without even the implied warranty of
 * MERCHANTABILITY or FITNESS FOR A PARTICULAR PURPOSE.  See the GNU
 * General Public License for more details.
 *
 * You should have received a copy of the GNU General Public
 * License along with this program; if not, write to the
 * Free Software Foundation, Inc., 59 Temple Place - Suite 330,
 * Boston, MA 021110-1307, USA.
 */
#include <linux/sched.h>
#include <linux/bio.h>
#include <linux/slab.h>
#include <linux/buffer_head.h>
#include <linux/blkdev.h>
#include <linux/random.h>
#include <linux/iocontext.h>
#include <linux/capability.h>
#include <linux/ratelimit.h>
#include <linux/kthread.h>
#include <linux/raid/pq.h>
#include <asm/div64.h>
#include "compat.h"
#include "ctree.h"
#include "extent_map.h"
#include "disk-io.h"
#include "transaction.h"
#include "print-tree.h"
#include "volumes.h"
#include "raid56.h"
#include "async-thread.h"
#include "check-integrity.h"
#include "rcu-string.h"
#include "math.h"
#include "dev-replace.h"

static int init_first_rw_device(struct btrfs_trans_handle *trans,
				struct btrfs_root *root,
				struct btrfs_device *device);
static int btrfs_relocate_sys_chunks(struct btrfs_root *root);
static void __btrfs_reset_dev_stats(struct btrfs_device *dev);
static void btrfs_dev_stat_print_on_load(struct btrfs_device *device);

static DEFINE_MUTEX(uuid_mutex);
static LIST_HEAD(fs_uuids);

static void lock_chunks(struct btrfs_root *root)
{
	mutex_lock(&root->fs_info->chunk_mutex);
}

static void unlock_chunks(struct btrfs_root *root)
{
	mutex_unlock(&root->fs_info->chunk_mutex);
}

static void free_fs_devices(struct btrfs_fs_devices *fs_devices)
{
	struct btrfs_device *device;
	WARN_ON(fs_devices->opened);
	while (!list_empty(&fs_devices->devices)) {
		device = list_entry(fs_devices->devices.next,
				    struct btrfs_device, dev_list);
		list_del(&device->dev_list);
		rcu_string_free(device->name);
		kfree(device);
	}
	kfree(fs_devices);
}

static void btrfs_kobject_uevent(struct block_device *bdev,
				 enum kobject_action action)
{
	int ret;

	ret = kobject_uevent(&disk_to_dev(bdev->bd_disk)->kobj, action);
	if (ret)
		pr_warn("Sending event '%d' to kobject: '%s' (%p): failed\n",
			action,
			kobject_name(&disk_to_dev(bdev->bd_disk)->kobj),
			&disk_to_dev(bdev->bd_disk)->kobj);
}

void btrfs_cleanup_fs_uuids(void)
{
	struct btrfs_fs_devices *fs_devices;

	while (!list_empty(&fs_uuids)) {
		fs_devices = list_entry(fs_uuids.next,
					struct btrfs_fs_devices, list);
		list_del(&fs_devices->list);
		free_fs_devices(fs_devices);
	}
}

static noinline struct btrfs_device *__find_device(struct list_head *head,
						   u64 devid, u8 *uuid)
{
	struct btrfs_device *dev;

	list_for_each_entry(dev, head, dev_list) {
		if (dev->devid == devid &&
		    (!uuid || !memcmp(dev->uuid, uuid, BTRFS_UUID_SIZE))) {
			return dev;
		}
	}
	return NULL;
}

static noinline struct btrfs_fs_devices *find_fsid(u8 *fsid)
{
	struct btrfs_fs_devices *fs_devices;

	list_for_each_entry(fs_devices, &fs_uuids, list) {
		if (memcmp(fsid, fs_devices->fsid, BTRFS_FSID_SIZE) == 0)
			return fs_devices;
	}
	return NULL;
}

static int
btrfs_get_bdev_and_sb(const char *device_path, fmode_t flags, void *holder,
		      int flush, struct block_device **bdev,
		      struct buffer_head **bh)
{
	int ret;

	*bdev = blkdev_get_by_path(device_path, flags, holder);

	if (IS_ERR(*bdev)) {
		ret = PTR_ERR(*bdev);
		printk(KERN_INFO "btrfs: open %s failed\n", device_path);
		goto error;
	}

	if (flush)
		filemap_write_and_wait((*bdev)->bd_inode->i_mapping);
	ret = set_blocksize(*bdev, 4096);
	if (ret) {
		blkdev_put(*bdev, flags);
		goto error;
	}
	invalidate_bdev(*bdev);
	*bh = btrfs_read_dev_super(*bdev);
	if (!*bh) {
		ret = -EINVAL;
		blkdev_put(*bdev, flags);
		goto error;
	}

	return 0;

error:
	*bdev = NULL;
	*bh = NULL;
	return ret;
}

static void requeue_list(struct btrfs_pending_bios *pending_bios,
			struct bio *head, struct bio *tail)
{

	struct bio *old_head;

	old_head = pending_bios->head;
	pending_bios->head = head;
	if (pending_bios->tail)
		tail->bi_next = old_head;
	else
		pending_bios->tail = tail;
}

/*
 * we try to collect pending bios for a device so we don't get a large
 * number of procs sending bios down to the same device.  This greatly
 * improves the schedulers ability to collect and merge the bios.
 *
 * But, it also turns into a long list of bios to process and that is sure
 * to eventually make the worker thread block.  The solution here is to
 * make some progress and then put this work struct back at the end of
 * the list if the block device is congested.  This way, multiple devices
 * can make progress from a single worker thread.
 */
static noinline void run_scheduled_bios(struct btrfs_device *device)
{
	struct bio *pending;
	struct backing_dev_info *bdi;
	struct btrfs_fs_info *fs_info;
	struct btrfs_pending_bios *pending_bios;
	struct bio *tail;
	struct bio *cur;
	int again = 0;
	unsigned long num_run;
	unsigned long batch_run = 0;
	unsigned long limit;
	unsigned long last_waited = 0;
	int force_reg = 0;
	int sync_pending = 0;
	struct blk_plug plug;

	/*
	 * this function runs all the bios we've collected for
	 * a particular device.  We don't want to wander off to
	 * another device without first sending all of these down.
	 * So, setup a plug here and finish it off before we return
	 */
	blk_start_plug(&plug);

	bdi = blk_get_backing_dev_info(device->bdev);
	fs_info = device->dev_root->fs_info;
	limit = btrfs_async_submit_limit(fs_info);
	limit = limit * 2 / 3;

loop:
	spin_lock(&device->io_lock);

loop_lock:
	num_run = 0;

	/* take all the bios off the list at once and process them
	 * later on (without the lock held).  But, remember the
	 * tail and other pointers so the bios can be properly reinserted
	 * into the list if we hit congestion
	 */
	if (!force_reg && device->pending_sync_bios.head) {
		pending_bios = &device->pending_sync_bios;
		force_reg = 1;
	} else {
		pending_bios = &device->pending_bios;
		force_reg = 0;
	}

	pending = pending_bios->head;
	tail = pending_bios->tail;
	WARN_ON(pending && !tail);

	/*
	 * if pending was null this time around, no bios need processing
	 * at all and we can stop.  Otherwise it'll loop back up again
	 * and do an additional check so no bios are missed.
	 *
	 * device->running_pending is used to synchronize with the
	 * schedule_bio code.
	 */
	if (device->pending_sync_bios.head == NULL &&
	    device->pending_bios.head == NULL) {
		again = 0;
		device->running_pending = 0;
	} else {
		again = 1;
		device->running_pending = 1;
	}

	pending_bios->head = NULL;
	pending_bios->tail = NULL;

	spin_unlock(&device->io_lock);

	while (pending) {

		rmb();
		/* we want to work on both lists, but do more bios on the
		 * sync list than the regular list
		 */
		if ((num_run > 32 &&
		    pending_bios != &device->pending_sync_bios &&
		    device->pending_sync_bios.head) ||
		   (num_run > 64 && pending_bios == &device->pending_sync_bios &&
		    device->pending_bios.head)) {
			spin_lock(&device->io_lock);
			requeue_list(pending_bios, pending, tail);
			goto loop_lock;
		}

		cur = pending;
		pending = pending->bi_next;
		cur->bi_next = NULL;

		if (atomic_dec_return(&fs_info->nr_async_bios) < limit &&
		    waitqueue_active(&fs_info->async_submit_wait))
			wake_up(&fs_info->async_submit_wait);

		BUG_ON(atomic_read(&cur->bi_cnt) == 0);

		/*
		 * if we're doing the sync list, record that our
		 * plug has some sync requests on it
		 *
		 * If we're doing the regular list and there are
		 * sync requests sitting around, unplug before
		 * we add more
		 */
		if (pending_bios == &device->pending_sync_bios) {
			sync_pending = 1;
		} else if (sync_pending) {
			blk_finish_plug(&plug);
			blk_start_plug(&plug);
			sync_pending = 0;
		}

		btrfsic_submit_bio(cur->bi_rw, cur);
		num_run++;
		batch_run++;
		if (need_resched())
			cond_resched();

		/*
		 * we made progress, there is more work to do and the bdi
		 * is now congested.  Back off and let other work structs
		 * run instead
		 */
		if (pending && bdi_write_congested(bdi) && batch_run > 8 &&
		    fs_info->fs_devices->open_devices > 1) {
			struct io_context *ioc;

			ioc = current->io_context;

			/*
			 * the main goal here is that we don't want to
			 * block if we're going to be able to submit
			 * more requests without blocking.
			 *
			 * This code does two great things, it pokes into
			 * the elevator code from a filesystem _and_
			 * it makes assumptions about how batching works.
			 */
			if (ioc && ioc->nr_batch_requests > 0 &&
			    time_before(jiffies, ioc->last_waited + HZ/50UL) &&
			    (last_waited == 0 ||
			     ioc->last_waited == last_waited)) {
				/*
				 * we want to go through our batch of
				 * requests and stop.  So, we copy out
				 * the ioc->last_waited time and test
				 * against it before looping
				 */
				last_waited = ioc->last_waited;
				if (need_resched())
					cond_resched();
				continue;
			}
			spin_lock(&device->io_lock);
			requeue_list(pending_bios, pending, tail);
			device->running_pending = 1;

			spin_unlock(&device->io_lock);
			btrfs_requeue_work(&device->work);
			goto done;
		}
		/* unplug every 64 requests just for good measure */
		if (batch_run % 64 == 0) {
			blk_finish_plug(&plug);
			blk_start_plug(&plug);
			sync_pending = 0;
		}
	}

	cond_resched();
	if (again)
		goto loop;

	spin_lock(&device->io_lock);
	if (device->pending_bios.head || device->pending_sync_bios.head)
		goto loop_lock;
	spin_unlock(&device->io_lock);

done:
	blk_finish_plug(&plug);
}

static void pending_bios_fn(struct btrfs_work *work)
{
	struct btrfs_device *device;

	device = container_of(work, struct btrfs_device, work);
	run_scheduled_bios(device);
}

static noinline int device_list_add(const char *path,
			   struct btrfs_super_block *disk_super,
			   u64 devid, struct btrfs_fs_devices **fs_devices_ret)
{
	struct btrfs_device *device;
	struct btrfs_fs_devices *fs_devices;
	struct rcu_string *name;
	u64 found_transid = btrfs_super_generation(disk_super);

	fs_devices = find_fsid(disk_super->fsid);
	if (!fs_devices) {
		fs_devices = kzalloc(sizeof(*fs_devices), GFP_NOFS);
		if (!fs_devices)
			return -ENOMEM;
		INIT_LIST_HEAD(&fs_devices->devices);
		INIT_LIST_HEAD(&fs_devices->alloc_list);
		list_add(&fs_devices->list, &fs_uuids);
		memcpy(fs_devices->fsid, disk_super->fsid, BTRFS_FSID_SIZE);
		fs_devices->latest_devid = devid;
		fs_devices->latest_trans = found_transid;
		mutex_init(&fs_devices->device_list_mutex);
		device = NULL;
	} else {
		device = __find_device(&fs_devices->devices, devid,
				       disk_super->dev_item.uuid);
	}
	if (!device) {
		if (fs_devices->opened)
			return -EBUSY;

		device = kzalloc(sizeof(*device), GFP_NOFS);
		if (!device) {
			/* we can safely leave the fs_devices entry around */
			return -ENOMEM;
		}
		device->devid = devid;
		device->dev_stats_valid = 0;
		device->work.func = pending_bios_fn;
		memcpy(device->uuid, disk_super->dev_item.uuid,
		       BTRFS_UUID_SIZE);
		spin_lock_init(&device->io_lock);

		name = rcu_string_strdup(path, GFP_NOFS);
		if (!name) {
			kfree(device);
			return -ENOMEM;
		}
		rcu_assign_pointer(device->name, name);
		INIT_LIST_HEAD(&device->dev_alloc_list);

		/* init readahead state */
		spin_lock_init(&device->reada_lock);
		device->reada_curr_zone = NULL;
		atomic_set(&device->reada_in_flight, 0);
		device->reada_next = 0;
		INIT_RADIX_TREE(&device->reada_zones, GFP_NOFS & ~__GFP_WAIT);
		INIT_RADIX_TREE(&device->reada_extents, GFP_NOFS & ~__GFP_WAIT);

		mutex_lock(&fs_devices->device_list_mutex);
		list_add_rcu(&device->dev_list, &fs_devices->devices);
		mutex_unlock(&fs_devices->device_list_mutex);

		device->fs_devices = fs_devices;
		fs_devices->num_devices++;
	} else if (!device->name || strcmp(device->name->str, path)) {
		name = rcu_string_strdup(path, GFP_NOFS);
		if (!name)
			return -ENOMEM;
		rcu_string_free(device->name);
		rcu_assign_pointer(device->name, name);
		if (device->missing) {
			fs_devices->missing_devices--;
			device->missing = 0;
		}
	}

	if (found_transid > fs_devices->latest_trans) {
		fs_devices->latest_devid = devid;
		fs_devices->latest_trans = found_transid;
	}
	*fs_devices_ret = fs_devices;
	return 0;
}

static struct btrfs_fs_devices *clone_fs_devices(struct btrfs_fs_devices *orig)
{
	struct btrfs_fs_devices *fs_devices;
	struct btrfs_device *device;
	struct btrfs_device *orig_dev;

	fs_devices = kzalloc(sizeof(*fs_devices), GFP_NOFS);
	if (!fs_devices)
		return ERR_PTR(-ENOMEM);

	INIT_LIST_HEAD(&fs_devices->devices);
	INIT_LIST_HEAD(&fs_devices->alloc_list);
	INIT_LIST_HEAD(&fs_devices->list);
	mutex_init(&fs_devices->device_list_mutex);
	fs_devices->latest_devid = orig->latest_devid;
	fs_devices->latest_trans = orig->latest_trans;
	fs_devices->total_devices = orig->total_devices;
	memcpy(fs_devices->fsid, orig->fsid, sizeof(fs_devices->fsid));

	/* We have held the volume lock, it is safe to get the devices. */
	list_for_each_entry(orig_dev, &orig->devices, dev_list) {
		struct rcu_string *name;

		device = kzalloc(sizeof(*device), GFP_NOFS);
		if (!device)
			goto error;

		/*
		 * This is ok to do without rcu read locked because we hold the
		 * uuid mutex so nothing we touch in here is going to disappear.
		 */
		name = rcu_string_strdup(orig_dev->name->str, GFP_NOFS);
		if (!name) {
			kfree(device);
			goto error;
		}
		rcu_assign_pointer(device->name, name);

		device->devid = orig_dev->devid;
		device->work.func = pending_bios_fn;
		memcpy(device->uuid, orig_dev->uuid, sizeof(device->uuid));
		spin_lock_init(&device->io_lock);
		INIT_LIST_HEAD(&device->dev_list);
		INIT_LIST_HEAD(&device->dev_alloc_list);

		list_add(&device->dev_list, &fs_devices->devices);
		device->fs_devices = fs_devices;
		fs_devices->num_devices++;
	}
	return fs_devices;
error:
	free_fs_devices(fs_devices);
	return ERR_PTR(-ENOMEM);
}

void btrfs_close_extra_devices(struct btrfs_fs_info *fs_info,
			       struct btrfs_fs_devices *fs_devices, int step)
{
	struct btrfs_device *device, *next;

	struct block_device *latest_bdev = NULL;
	u64 latest_devid = 0;
	u64 latest_transid = 0;

	mutex_lock(&uuid_mutex);
again:
	/* This is the initialized path, it is safe to release the devices. */
	list_for_each_entry_safe(device, next, &fs_devices->devices, dev_list) {
		if (device->in_fs_metadata) {
			if (!device->is_tgtdev_for_dev_replace &&
			    (!latest_transid ||
			     device->generation > latest_transid)) {
				latest_devid = device->devid;
				latest_transid = device->generation;
				latest_bdev = device->bdev;
			}
			continue;
		}

		if (device->devid == BTRFS_DEV_REPLACE_DEVID) {
			/*
			 * In the first step, keep the device which has
			 * the correct fsid and the devid that is used
			 * for the dev_replace procedure.
			 * In the second step, the dev_replace state is
			 * read from the device tree and it is known
			 * whether the procedure is really active or
			 * not, which means whether this device is
			 * used or whether it should be removed.
			 */
			if (step == 0 || device->is_tgtdev_for_dev_replace) {
				continue;
			}
		}
		if (device->bdev) {
			blkdev_put(device->bdev, device->mode);
			device->bdev = NULL;
			fs_devices->open_devices--;
		}
		if (device->writeable) {
			list_del_init(&device->dev_alloc_list);
			device->writeable = 0;
			if (!device->is_tgtdev_for_dev_replace)
				fs_devices->rw_devices--;
		}
		list_del_init(&device->dev_list);
		fs_devices->num_devices--;
		rcu_string_free(device->name);
		kfree(device);
	}

	if (fs_devices->seed) {
		fs_devices = fs_devices->seed;
		goto again;
	}

	fs_devices->latest_bdev = latest_bdev;
	fs_devices->latest_devid = latest_devid;
	fs_devices->latest_trans = latest_transid;

	mutex_unlock(&uuid_mutex);
}

static void __free_device(struct work_struct *work)
{
	struct btrfs_device *device;

	device = container_of(work, struct btrfs_device, rcu_work);

	if (device->bdev)
		blkdev_put(device->bdev, device->mode);

	rcu_string_free(device->name);
	kfree(device);
}

static void free_device(struct rcu_head *head)
{
	struct btrfs_device *device;

	device = container_of(head, struct btrfs_device, rcu);

	INIT_WORK(&device->rcu_work, __free_device);
	schedule_work(&device->rcu_work);
}

static int __btrfs_close_devices(struct btrfs_fs_devices *fs_devices)
{
	struct btrfs_device *device;

	if (--fs_devices->opened > 0)
		return 0;

	mutex_lock(&fs_devices->device_list_mutex);
	list_for_each_entry(device, &fs_devices->devices, dev_list) {
		struct btrfs_device *new_device;
		struct rcu_string *name;

		if (device->bdev)
			fs_devices->open_devices--;

		if (device->writeable && !device->is_tgtdev_for_dev_replace) {
			list_del_init(&device->dev_alloc_list);
			fs_devices->rw_devices--;
		}

		if (device->can_discard)
			fs_devices->num_can_discard--;

		new_device = kmalloc(sizeof(*new_device), GFP_NOFS);
		BUG_ON(!new_device); /* -ENOMEM */
		memcpy(new_device, device, sizeof(*new_device));

		/* Safe because we are under uuid_mutex */
		if (device->name) {
			name = rcu_string_strdup(device->name->str, GFP_NOFS);
			BUG_ON(device->name && !name); /* -ENOMEM */
			rcu_assign_pointer(new_device->name, name);
		}
		new_device->bdev = NULL;
		new_device->writeable = 0;
		new_device->in_fs_metadata = 0;
		new_device->can_discard = 0;
		spin_lock_init(&new_device->io_lock);
		list_replace_rcu(&device->dev_list, &new_device->dev_list);

		call_rcu(&device->rcu, free_device);
	}
	mutex_unlock(&fs_devices->device_list_mutex);

	WARN_ON(fs_devices->open_devices);
	WARN_ON(fs_devices->rw_devices);
	fs_devices->opened = 0;
	fs_devices->seeding = 0;

	return 0;
}

int btrfs_close_devices(struct btrfs_fs_devices *fs_devices)
{
	struct btrfs_fs_devices *seed_devices = NULL;
	int ret;

	mutex_lock(&uuid_mutex);
	ret = __btrfs_close_devices(fs_devices);
	if (!fs_devices->opened) {
		seed_devices = fs_devices->seed;
		fs_devices->seed = NULL;
	}
	mutex_unlock(&uuid_mutex);

	while (seed_devices) {
		fs_devices = seed_devices;
		seed_devices = fs_devices->seed;
		__btrfs_close_devices(fs_devices);
		free_fs_devices(fs_devices);
	}
	return ret;
}

static int __btrfs_open_devices(struct btrfs_fs_devices *fs_devices,
				fmode_t flags, void *holder)
{
	struct request_queue *q;
	struct block_device *bdev;
	struct list_head *head = &fs_devices->devices;
	struct btrfs_device *device;
	struct block_device *latest_bdev = NULL;
	struct buffer_head *bh;
	struct btrfs_super_block *disk_super;
	u64 latest_devid = 0;
	u64 latest_transid = 0;
	u64 devid;
	int seeding = 1;
	int ret = 0;

	flags |= FMODE_EXCL;

	list_for_each_entry(device, head, dev_list) {
		if (device->bdev)
			continue;
		if (!device->name)
			continue;

		ret = btrfs_get_bdev_and_sb(device->name->str, flags, holder, 1,
					    &bdev, &bh);
		if (ret)
			continue;

		disk_super = (struct btrfs_super_block *)bh->b_data;
		devid = btrfs_stack_device_id(&disk_super->dev_item);
		if (devid != device->devid)
			goto error_brelse;

		if (memcmp(device->uuid, disk_super->dev_item.uuid,
			   BTRFS_UUID_SIZE))
			goto error_brelse;

		device->generation = btrfs_super_generation(disk_super);
		if (!latest_transid || device->generation > latest_transid) {
			latest_devid = devid;
			latest_transid = device->generation;
			latest_bdev = bdev;
		}

		if (btrfs_super_flags(disk_super) & BTRFS_SUPER_FLAG_SEEDING) {
			device->writeable = 0;
		} else {
			device->writeable = !bdev_read_only(bdev);
			seeding = 0;
		}

		q = bdev_get_queue(bdev);
		if (blk_queue_discard(q)) {
			device->can_discard = 1;
			fs_devices->num_can_discard++;
		}

		device->bdev = bdev;
		device->in_fs_metadata = 0;
		device->mode = flags;

		if (!blk_queue_nonrot(bdev_get_queue(bdev)))
			fs_devices->rotating = 1;

		fs_devices->open_devices++;
		if (device->writeable && !device->is_tgtdev_for_dev_replace) {
			fs_devices->rw_devices++;
			list_add(&device->dev_alloc_list,
				 &fs_devices->alloc_list);
		}
		brelse(bh);
		continue;

error_brelse:
		brelse(bh);
		blkdev_put(bdev, flags);
		continue;
	}
	if (fs_devices->open_devices == 0) {
		ret = -EINVAL;
		goto out;
	}
	fs_devices->seeding = seeding;
	fs_devices->opened = 1;
	fs_devices->latest_bdev = latest_bdev;
	fs_devices->latest_devid = latest_devid;
	fs_devices->latest_trans = latest_transid;
	fs_devices->total_rw_bytes = 0;
out:
	return ret;
}

int btrfs_open_devices(struct btrfs_fs_devices *fs_devices,
		       fmode_t flags, void *holder)
{
	int ret;

	mutex_lock(&uuid_mutex);
	if (fs_devices->opened) {
		fs_devices->opened++;
		ret = 0;
	} else {
		ret = __btrfs_open_devices(fs_devices, flags, holder);
	}
	mutex_unlock(&uuid_mutex);
	return ret;
}

/*
 * Look for a btrfs signature on a device. This may be called out of the mount path
 * and we are not allowed to call set_blocksize during the scan. The superblock
 * is read via pagecache
 */
int btrfs_scan_one_device(const char *path, fmode_t flags, void *holder,
			  struct btrfs_fs_devices **fs_devices_ret)
{
	struct btrfs_super_block *disk_super;
	struct block_device *bdev;
	struct page *page;
	void *p;
	int ret = -EINVAL;
	u64 devid;
	u64 transid;
	u64 total_devices;
	u64 bytenr;
	pgoff_t index;

	/*
	 * we would like to check all the supers, but that would make
	 * a btrfs mount succeed after a mkfs from a different FS.
	 * So, we need to add a special mount option to scan for
	 * later supers, using BTRFS_SUPER_MIRROR_MAX instead
	 */
	bytenr = btrfs_sb_offset(0);
	flags |= FMODE_EXCL;
	mutex_lock(&uuid_mutex);

	bdev = blkdev_get_by_path(path, flags, holder);

	if (IS_ERR(bdev)) {
		ret = PTR_ERR(bdev);
		goto error;
	}

	/* make sure our super fits in the device */
	if (bytenr + PAGE_CACHE_SIZE >= i_size_read(bdev->bd_inode))
		goto error_bdev_put;

	/* make sure our super fits in the page */
	if (sizeof(*disk_super) > PAGE_CACHE_SIZE)
		goto error_bdev_put;

	/* make sure our super doesn't straddle pages on disk */
	index = bytenr >> PAGE_CACHE_SHIFT;
	if ((bytenr + sizeof(*disk_super) - 1) >> PAGE_CACHE_SHIFT != index)
		goto error_bdev_put;

	/* pull in the page with our super */
	page = read_cache_page_gfp(bdev->bd_inode->i_mapping,
				   index, GFP_NOFS);

	if (IS_ERR_OR_NULL(page))
		goto error_bdev_put;

	p = kmap(page);

	/* align our pointer to the offset of the super block */
	disk_super = p + (bytenr & ~PAGE_CACHE_MASK);

	if (btrfs_super_bytenr(disk_super) != bytenr ||
	    disk_super->magic != cpu_to_le64(BTRFS_MAGIC))
		goto error_unmap;

	devid = btrfs_stack_device_id(&disk_super->dev_item);
	transid = btrfs_super_generation(disk_super);
	total_devices = btrfs_super_num_devices(disk_super);

	if (disk_super->label[0]) {
		if (disk_super->label[BTRFS_LABEL_SIZE - 1])
			disk_super->label[BTRFS_LABEL_SIZE - 1] = '\0';
		printk(KERN_INFO "device label %s ", disk_super->label);
	} else {
		printk(KERN_INFO "device fsid %pU ", disk_super->fsid);
	}

	printk(KERN_CONT "devid %llu transid %llu %s\n",
	       (unsigned long long)devid, (unsigned long long)transid, path);

	ret = device_list_add(path, disk_super, devid, fs_devices_ret);
	if (!ret && fs_devices_ret)
		(*fs_devices_ret)->total_devices = total_devices;

error_unmap:
	kunmap(page);
	page_cache_release(page);

error_bdev_put:
	blkdev_put(bdev, flags);
error:
	mutex_unlock(&uuid_mutex);
	return ret;
}

/* helper to account the used device space in the range */
int btrfs_account_dev_extents_size(struct btrfs_device *device, u64 start,
				   u64 end, u64 *length)
{
	struct btrfs_key key;
	struct btrfs_root *root = device->dev_root;
	struct btrfs_dev_extent *dev_extent;
	struct btrfs_path *path;
	u64 extent_end;
	int ret;
	int slot;
	struct extent_buffer *l;

	*length = 0;

	if (start >= device->total_bytes || device->is_tgtdev_for_dev_replace)
		return 0;

	path = btrfs_alloc_path();
	if (!path)
		return -ENOMEM;
	path->reada = 2;

	key.objectid = device->devid;
	key.offset = start;
	key.type = BTRFS_DEV_EXTENT_KEY;

	ret = btrfs_search_slot(NULL, root, &key, path, 0, 0);
	if (ret < 0)
		goto out;
	if (ret > 0) {
		ret = btrfs_previous_item(root, path, key.objectid, key.type);
		if (ret < 0)
			goto out;
	}

	while (1) {
		l = path->nodes[0];
		slot = path->slots[0];
		if (slot >= btrfs_header_nritems(l)) {
			ret = btrfs_next_leaf(root, path);
			if (ret == 0)
				continue;
			if (ret < 0)
				goto out;

			break;
		}
		btrfs_item_key_to_cpu(l, &key, slot);

		if (key.objectid < device->devid)
			goto next;

		if (key.objectid > device->devid)
			break;

		if (btrfs_key_type(&key) != BTRFS_DEV_EXTENT_KEY)
			goto next;

		dev_extent = btrfs_item_ptr(l, slot, struct btrfs_dev_extent);
		extent_end = key.offset + btrfs_dev_extent_length(l,
								  dev_extent);
		if (key.offset <= start && extent_end > end) {
			*length = end - start + 1;
			break;
		} else if (key.offset <= start && extent_end > start)
			*length += extent_end - start;
		else if (key.offset > start && extent_end <= end)
			*length += extent_end - key.offset;
		else if (key.offset > start && key.offset <= end) {
			*length += end - key.offset + 1;
			break;
		} else if (key.offset > end)
			break;

next:
		path->slots[0]++;
	}
	ret = 0;
out:
	btrfs_free_path(path);
	return ret;
}

/*
 * find_free_dev_extent - find free space in the specified device
 * @device:	the device which we search the free space in
 * @num_bytes:	the size of the free space that we need
 * @start:	store the start of the free space.
 * @len:	the size of the free space. that we find, or the size of the max
 * 		free space if we don't find suitable free space
 *
 * this uses a pretty simple search, the expectation is that it is
 * called very infrequently and that a given device has a small number
 * of extents
 *
 * @start is used to store the start of the free space if we find. But if we
 * don't find suitable free space, it will be used to store the start position
 * of the max free space.
 *
 * @len is used to store the size of the free space that we find.
 * But if we don't find suitable free space, it is used to store the size of
 * the max free space.
 */
int find_free_dev_extent(struct btrfs_device *device, u64 num_bytes,
			 u64 *start, u64 *len)
{
	struct btrfs_key key;
	struct btrfs_root *root = device->dev_root;
	struct btrfs_dev_extent *dev_extent;
	struct btrfs_path *path;
	u64 hole_size;
	u64 max_hole_start;
	u64 max_hole_size;
	u64 extent_end;
	u64 search_start;
	u64 search_end = device->total_bytes;
	int ret;
	int slot;
	struct extent_buffer *l;

	/* FIXME use last free of some kind */

	/* we don't want to overwrite the superblock on the drive,
	 * so we make sure to start at an offset of at least 1MB
	 */
	search_start = max(root->fs_info->alloc_start, 1024ull * 1024);

	max_hole_start = search_start;
	max_hole_size = 0;
	hole_size = 0;

	if (search_start >= search_end || device->is_tgtdev_for_dev_replace) {
		ret = -ENOSPC;
		goto error;
	}

	path = btrfs_alloc_path();
	if (!path) {
		ret = -ENOMEM;
		goto error;
	}
	path->reada = 2;

	key.objectid = device->devid;
	key.offset = search_start;
	key.type = BTRFS_DEV_EXTENT_KEY;

	ret = btrfs_search_slot(NULL, root, &key, path, 0, 0);
	if (ret < 0)
		goto out;
	if (ret > 0) {
		ret = btrfs_previous_item(root, path, key.objectid, key.type);
		if (ret < 0)
			goto out;
	}

	while (1) {
		l = path->nodes[0];
		slot = path->slots[0];
		if (slot >= btrfs_header_nritems(l)) {
			ret = btrfs_next_leaf(root, path);
			if (ret == 0)
				continue;
			if (ret < 0)
				goto out;

			break;
		}
		btrfs_item_key_to_cpu(l, &key, slot);

		if (key.objectid < device->devid)
			goto next;

		if (key.objectid > device->devid)
			break;

		if (btrfs_key_type(&key) != BTRFS_DEV_EXTENT_KEY)
			goto next;

		if (key.offset > search_start) {
			hole_size = key.offset - search_start;

			if (hole_size > max_hole_size) {
				max_hole_start = search_start;
				max_hole_size = hole_size;
			}

			/*
			 * If this free space is greater than which we need,
			 * it must be the max free space that we have found
			 * until now, so max_hole_start must point to the start
			 * of this free space and the length of this free space
			 * is stored in max_hole_size. Thus, we return
			 * max_hole_start and max_hole_size and go back to the
			 * caller.
			 */
			if (hole_size >= num_bytes) {
				ret = 0;
				goto out;
			}
		}

		dev_extent = btrfs_item_ptr(l, slot, struct btrfs_dev_extent);
		extent_end = key.offset + btrfs_dev_extent_length(l,
								  dev_extent);
		if (extent_end > search_start)
			search_start = extent_end;
next:
		path->slots[0]++;
		cond_resched();
	}

	/*
	 * At this point, search_start should be the end of
	 * allocated dev extents, and when shrinking the device,
	 * search_end may be smaller than search_start.
	 */
	if (search_end > search_start)
		hole_size = search_end - search_start;

	if (hole_size > max_hole_size) {
		max_hole_start = search_start;
		max_hole_size = hole_size;
	}

	/* See above. */
	if (hole_size < num_bytes)
		ret = -ENOSPC;
	else
		ret = 0;

out:
	btrfs_free_path(path);
error:
	*start = max_hole_start;
	if (len)
		*len = max_hole_size;
	return ret;
}

static int btrfs_free_dev_extent(struct btrfs_trans_handle *trans,
			  struct btrfs_device *device,
			  u64 start)
{
	int ret;
	struct btrfs_path *path;
	struct btrfs_root *root = device->dev_root;
	struct btrfs_key key;
	struct btrfs_key found_key;
	struct extent_buffer *leaf = NULL;
	struct btrfs_dev_extent *extent = NULL;

	path = btrfs_alloc_path();
	if (!path)
		return -ENOMEM;

	key.objectid = device->devid;
	key.offset = start;
	key.type = BTRFS_DEV_EXTENT_KEY;
again:
	ret = btrfs_search_slot(trans, root, &key, path, -1, 1);
	if (ret > 0) {
		ret = btrfs_previous_item(root, path, key.objectid,
					  BTRFS_DEV_EXTENT_KEY);
		if (ret)
			goto out;
		leaf = path->nodes[0];
		btrfs_item_key_to_cpu(leaf, &found_key, path->slots[0]);
		extent = btrfs_item_ptr(leaf, path->slots[0],
					struct btrfs_dev_extent);
		BUG_ON(found_key.offset > start || found_key.offset +
		       btrfs_dev_extent_length(leaf, extent) < start);
		key = found_key;
		btrfs_release_path(path);
		goto again;
	} else if (ret == 0) {
		leaf = path->nodes[0];
		extent = btrfs_item_ptr(leaf, path->slots[0],
					struct btrfs_dev_extent);
	} else {
		btrfs_error(root->fs_info, ret, "Slot search failed");
		goto out;
	}

	if (device->bytes_used > 0) {
		u64 len = btrfs_dev_extent_length(leaf, extent);
		device->bytes_used -= len;
		spin_lock(&root->fs_info->free_chunk_lock);
		root->fs_info->free_chunk_space += len;
		spin_unlock(&root->fs_info->free_chunk_lock);
	}
	ret = btrfs_del_item(trans, root, path);
	if (ret) {
		btrfs_error(root->fs_info, ret,
			    "Failed to remove dev extent item");
	}
out:
	btrfs_free_path(path);
	return ret;
}

int btrfs_alloc_dev_extent(struct btrfs_trans_handle *trans,
			   struct btrfs_device *device,
			   u64 chunk_tree, u64 chunk_objectid,
			   u64 chunk_offset, u64 start, u64 num_bytes)
{
	int ret;
	struct btrfs_path *path;
	struct btrfs_root *root = device->dev_root;
	struct btrfs_dev_extent *extent;
	struct extent_buffer *leaf;
	struct btrfs_key key;

	WARN_ON(!device->in_fs_metadata);
	WARN_ON(device->is_tgtdev_for_dev_replace);
	path = btrfs_alloc_path();
	if (!path)
		return -ENOMEM;

	key.objectid = device->devid;
	key.offset = start;
	key.type = BTRFS_DEV_EXTENT_KEY;
	ret = btrfs_insert_empty_item(trans, root, path, &key,
				      sizeof(*extent));
	if (ret)
		goto out;

	leaf = path->nodes[0];
	extent = btrfs_item_ptr(leaf, path->slots[0],
				struct btrfs_dev_extent);
	btrfs_set_dev_extent_chunk_tree(leaf, extent, chunk_tree);
	btrfs_set_dev_extent_chunk_objectid(leaf, extent, chunk_objectid);
	btrfs_set_dev_extent_chunk_offset(leaf, extent, chunk_offset);

	write_extent_buffer(leaf, root->fs_info->chunk_tree_uuid,
		    (unsigned long)btrfs_dev_extent_chunk_tree_uuid(extent),
		    BTRFS_UUID_SIZE);

	btrfs_set_dev_extent_length(leaf, extent, num_bytes);
	btrfs_mark_buffer_dirty(leaf);
out:
	btrfs_free_path(path);
	return ret;
}

static noinline int find_next_chunk(struct btrfs_root *root,
				    u64 objectid, u64 *offset)
{
	struct btrfs_path *path;
	int ret;
	struct btrfs_key key;
	struct btrfs_chunk *chunk;
	struct btrfs_key found_key;

	path = btrfs_alloc_path();
	if (!path)
		return -ENOMEM;

	key.objectid = objectid;
	key.offset = (u64)-1;
	key.type = BTRFS_CHUNK_ITEM_KEY;

	ret = btrfs_search_slot(NULL, root, &key, path, 0, 0);
	if (ret < 0)
		goto error;

	BUG_ON(ret == 0); /* Corruption */

	ret = btrfs_previous_item(root, path, 0, BTRFS_CHUNK_ITEM_KEY);
	if (ret) {
		*offset = 0;
	} else {
		btrfs_item_key_to_cpu(path->nodes[0], &found_key,
				      path->slots[0]);
		if (found_key.objectid != objectid)
			*offset = 0;
		else {
			chunk = btrfs_item_ptr(path->nodes[0], path->slots[0],
					       struct btrfs_chunk);
			*offset = found_key.offset +
				btrfs_chunk_length(path->nodes[0], chunk);
		}
	}
	ret = 0;
error:
	btrfs_free_path(path);
	return ret;
}

static noinline int find_next_devid(struct btrfs_root *root, u64 *objectid)
{
	int ret;
	struct btrfs_key key;
	struct btrfs_key found_key;
	struct btrfs_path *path;

	root = root->fs_info->chunk_root;

	path = btrfs_alloc_path();
	if (!path)
		return -ENOMEM;

	key.objectid = BTRFS_DEV_ITEMS_OBJECTID;
	key.type = BTRFS_DEV_ITEM_KEY;
	key.offset = (u64)-1;

	ret = btrfs_search_slot(NULL, root, &key, path, 0, 0);
	if (ret < 0)
		goto error;

	BUG_ON(ret == 0); /* Corruption */

	ret = btrfs_previous_item(root, path, BTRFS_DEV_ITEMS_OBJECTID,
				  BTRFS_DEV_ITEM_KEY);
	if (ret) {
		*objectid = 1;
	} else {
		btrfs_item_key_to_cpu(path->nodes[0], &found_key,
				      path->slots[0]);
		*objectid = found_key.offset + 1;
	}
	ret = 0;
error:
	btrfs_free_path(path);
	return ret;
}

/*
 * the device information is stored in the chunk root
 * the btrfs_device struct should be fully filled in
 */
int btrfs_add_device(struct btrfs_trans_handle *trans,
		     struct btrfs_root *root,
		     struct btrfs_device *device)
{
	int ret;
	struct btrfs_path *path;
	struct btrfs_dev_item *dev_item;
	struct extent_buffer *leaf;
	struct btrfs_key key;
	unsigned long ptr;

	root = root->fs_info->chunk_root;

	path = btrfs_alloc_path();
	if (!path)
		return -ENOMEM;

	key.objectid = BTRFS_DEV_ITEMS_OBJECTID;
	key.type = BTRFS_DEV_ITEM_KEY;
	key.offset = device->devid;

	ret = btrfs_insert_empty_item(trans, root, path, &key,
				      sizeof(*dev_item));
	if (ret)
		goto out;

	leaf = path->nodes[0];
	dev_item = btrfs_item_ptr(leaf, path->slots[0], struct btrfs_dev_item);

	btrfs_set_device_id(leaf, dev_item, device->devid);
	btrfs_set_device_generation(leaf, dev_item, 0);
	btrfs_set_device_type(leaf, dev_item, device->type);
	btrfs_set_device_io_align(leaf, dev_item, device->io_align);
	btrfs_set_device_io_width(leaf, dev_item, device->io_width);
	btrfs_set_device_sector_size(leaf, dev_item, device->sector_size);
	btrfs_set_device_total_bytes(leaf, dev_item, device->total_bytes);
	btrfs_set_device_bytes_used(leaf, dev_item, device->bytes_used);
	btrfs_set_device_group(leaf, dev_item, 0);
	btrfs_set_device_seek_speed(leaf, dev_item, 0);
	btrfs_set_device_bandwidth(leaf, dev_item, 0);
	btrfs_set_device_start_offset(leaf, dev_item, 0);

	ptr = (unsigned long)btrfs_device_uuid(dev_item);
	write_extent_buffer(leaf, device->uuid, ptr, BTRFS_UUID_SIZE);
	ptr = (unsigned long)btrfs_device_fsid(dev_item);
	write_extent_buffer(leaf, root->fs_info->fsid, ptr, BTRFS_UUID_SIZE);
	btrfs_mark_buffer_dirty(leaf);

	ret = 0;
out:
	btrfs_free_path(path);
	return ret;
}

static int btrfs_rm_dev_item(struct btrfs_root *root,
			     struct btrfs_device *device)
{
	int ret;
	struct btrfs_path *path;
	struct btrfs_key key;
	struct btrfs_trans_handle *trans;

	root = root->fs_info->chunk_root;

	path = btrfs_alloc_path();
	if (!path)
		return -ENOMEM;

	trans = btrfs_start_transaction(root, 0);
	if (IS_ERR(trans)) {
		btrfs_free_path(path);
		return PTR_ERR(trans);
	}
	key.objectid = BTRFS_DEV_ITEMS_OBJECTID;
	key.type = BTRFS_DEV_ITEM_KEY;
	key.offset = device->devid;
	lock_chunks(root);

	ret = btrfs_search_slot(trans, root, &key, path, -1, 1);
	if (ret < 0)
		goto out;

	if (ret > 0) {
		ret = -ENOENT;
		goto out;
	}

	ret = btrfs_del_item(trans, root, path);
	if (ret)
		goto out;
out:
	btrfs_free_path(path);
	unlock_chunks(root);
	btrfs_commit_transaction(trans, root);
	return ret;
}

int btrfs_rm_device(struct btrfs_root *root, char *device_path)
{
	struct btrfs_device *device;
	struct btrfs_device *next_device;
	struct block_device *bdev;
	struct buffer_head *bh = NULL;
	struct btrfs_super_block *disk_super;
	struct btrfs_fs_devices *cur_devices;
	u64 all_avail;
	u64 devid;
	u64 num_devices;
	u8 *dev_uuid;
	unsigned seq;
	int ret = 0;
	bool clear_super = false;

	mutex_lock(&uuid_mutex);

	do {
		seq = read_seqbegin(&root->fs_info->profiles_lock);

		all_avail = root->fs_info->avail_data_alloc_bits |
			    root->fs_info->avail_system_alloc_bits |
			    root->fs_info->avail_metadata_alloc_bits;
	} while (read_seqretry(&root->fs_info->profiles_lock, seq));

	num_devices = root->fs_info->fs_devices->num_devices;
	btrfs_dev_replace_lock(&root->fs_info->dev_replace);
	if (btrfs_dev_replace_is_ongoing(&root->fs_info->dev_replace)) {
		WARN_ON(num_devices < 1);
		num_devices--;
	}
	btrfs_dev_replace_unlock(&root->fs_info->dev_replace);

	if ((all_avail & BTRFS_BLOCK_GROUP_RAID10) && num_devices <= 4) {
		printk(KERN_ERR "btrfs: unable to go below four devices "
		       "on raid10\n");
		ret = -EINVAL;
		goto out;
	}

	if ((all_avail & BTRFS_BLOCK_GROUP_RAID1) && num_devices <= 2) {
		printk(KERN_ERR "btrfs: unable to go below two "
		       "devices on raid1\n");
		ret = -EINVAL;
		goto out;
	}

	if ((all_avail & BTRFS_BLOCK_GROUP_RAID5) &&
	    root->fs_info->fs_devices->rw_devices <= 2) {
		printk(KERN_ERR "btrfs: unable to go below two "
		       "devices on raid5\n");
		ret = -EINVAL;
		goto out;
	}
	if ((all_avail & BTRFS_BLOCK_GROUP_RAID6) &&
	    root->fs_info->fs_devices->rw_devices <= 3) {
		printk(KERN_ERR "btrfs: unable to go below three "
		       "devices on raid6\n");
		ret = -EINVAL;
		goto out;
	}

	if (strcmp(device_path, "missing") == 0) {
		struct list_head *devices;
		struct btrfs_device *tmp;

		device = NULL;
		devices = &root->fs_info->fs_devices->devices;
		/*
		 * It is safe to read the devices since the volume_mutex
		 * is held.
		 */
		list_for_each_entry(tmp, devices, dev_list) {
			if (tmp->in_fs_metadata &&
			    !tmp->is_tgtdev_for_dev_replace &&
			    !tmp->bdev) {
				device = tmp;
				break;
			}
		}
		bdev = NULL;
		bh = NULL;
		disk_super = NULL;
		if (!device) {
			printk(KERN_ERR "btrfs: no missing devices found to "
			       "remove\n");
			goto out;
		}
	} else {
		ret = btrfs_get_bdev_and_sb(device_path,
					    FMODE_WRITE | FMODE_EXCL,
					    root->fs_info->bdev_holder, 0,
					    &bdev, &bh);
		if (ret)
			goto out;
		disk_super = (struct btrfs_super_block *)bh->b_data;
		devid = btrfs_stack_device_id(&disk_super->dev_item);
		dev_uuid = disk_super->dev_item.uuid;
		device = btrfs_find_device(root->fs_info, devid, dev_uuid,
					   disk_super->fsid);
		if (!device) {
			ret = -ENOENT;
			goto error_brelse;
		}
	}

	if (device->is_tgtdev_for_dev_replace) {
		pr_err("btrfs: unable to remove the dev_replace target dev\n");
		ret = -EINVAL;
		goto error_brelse;
	}

	if (device->writeable && root->fs_info->fs_devices->rw_devices == 1) {
		printk(KERN_ERR "btrfs: unable to remove the only writeable "
		       "device\n");
		ret = -EINVAL;
		goto error_brelse;
	}

	if (device->writeable) {
		lock_chunks(root);
		list_del_init(&device->dev_alloc_list);
		unlock_chunks(root);
		root->fs_info->fs_devices->rw_devices--;
		clear_super = true;
	}

	ret = btrfs_shrink_device(device, 0);
	if (ret)
		goto error_undo;

	/*
	 * TODO: the superblock still includes this device in its num_devices
	 * counter although write_all_supers() is not locked out. This
	 * could give a filesystem state which requires a degraded mount.
	 */
	ret = btrfs_rm_dev_item(root->fs_info->chunk_root, device);
	if (ret)
		goto error_undo;

	spin_lock(&root->fs_info->free_chunk_lock);
	root->fs_info->free_chunk_space = device->total_bytes -
		device->bytes_used;
	spin_unlock(&root->fs_info->free_chunk_lock);

	device->in_fs_metadata = 0;
	btrfs_scrub_cancel_dev(root->fs_info, device);

	/*
	 * the device list mutex makes sure that we don't change
	 * the device list while someone else is writing out all
	 * the device supers.
	 */

	cur_devices = device->fs_devices;
	mutex_lock(&root->fs_info->fs_devices->device_list_mutex);
	list_del_rcu(&device->dev_list);

	device->fs_devices->num_devices--;
	device->fs_devices->total_devices--;

	if (device->missing)
		root->fs_info->fs_devices->missing_devices--;

	next_device = list_entry(root->fs_info->fs_devices->devices.next,
				 struct btrfs_device, dev_list);
	if (device->bdev == root->fs_info->sb->s_bdev)
		root->fs_info->sb->s_bdev = next_device->bdev;
	if (device->bdev == root->fs_info->fs_devices->latest_bdev)
		root->fs_info->fs_devices->latest_bdev = next_device->bdev;

	if (device->bdev)
		device->fs_devices->open_devices--;

	call_rcu(&device->rcu, free_device);
	mutex_unlock(&root->fs_info->fs_devices->device_list_mutex);

	num_devices = btrfs_super_num_devices(root->fs_info->super_copy) - 1;
	btrfs_set_super_num_devices(root->fs_info->super_copy, num_devices);

	if (cur_devices->open_devices == 0) {
		struct btrfs_fs_devices *fs_devices;
		fs_devices = root->fs_info->fs_devices;
		while (fs_devices) {
			if (fs_devices->seed == cur_devices)
				break;
			fs_devices = fs_devices->seed;
		}
		fs_devices->seed = cur_devices->seed;
		cur_devices->seed = NULL;
		lock_chunks(root);
		__btrfs_close_devices(cur_devices);
		unlock_chunks(root);
		free_fs_devices(cur_devices);
	}

	root->fs_info->num_tolerated_disk_barrier_failures =
		btrfs_calc_num_tolerated_disk_barrier_failures(root->fs_info);

	/*
	 * at this point, the device is zero sized.  We want to
	 * remove it from the devices list and zero out the old super
	 */
	if (clear_super && disk_super) {
		/* make sure this device isn't detected as part of
		 * the FS anymore
		 */
		memset(&disk_super->magic, 0, sizeof(disk_super->magic));
		set_buffer_dirty(bh);
		sync_dirty_buffer(bh);
	}

	ret = 0;

	/* Notify udev that device has changed */
	if (bdev)
		btrfs_kobject_uevent(bdev, KOBJ_CHANGE);

error_brelse:
	brelse(bh);
	if (bdev)
		blkdev_put(bdev, FMODE_READ | FMODE_EXCL);
out:
	mutex_unlock(&uuid_mutex);
	return ret;
error_undo:
	if (device->writeable) {
		lock_chunks(root);
		list_add(&device->dev_alloc_list,
			 &root->fs_info->fs_devices->alloc_list);
		unlock_chunks(root);
		root->fs_info->fs_devices->rw_devices++;
	}
	goto error_brelse;
}

void btrfs_rm_dev_replace_srcdev(struct btrfs_fs_info *fs_info,
				 struct btrfs_device *srcdev)
{
	WARN_ON(!mutex_is_locked(&fs_info->fs_devices->device_list_mutex));
	list_del_rcu(&srcdev->dev_list);
	list_del_rcu(&srcdev->dev_alloc_list);
	fs_info->fs_devices->num_devices--;
	if (srcdev->missing) {
		fs_info->fs_devices->missing_devices--;
		fs_info->fs_devices->rw_devices++;
	}
	if (srcdev->can_discard)
		fs_info->fs_devices->num_can_discard--;
	if (srcdev->bdev)
		fs_info->fs_devices->open_devices--;

	call_rcu(&srcdev->rcu, free_device);
}

void btrfs_destroy_dev_replace_tgtdev(struct btrfs_fs_info *fs_info,
				      struct btrfs_device *tgtdev)
{
	struct btrfs_device *next_device;

	WARN_ON(!tgtdev);
	mutex_lock(&fs_info->fs_devices->device_list_mutex);
	if (tgtdev->bdev) {
		btrfs_scratch_superblock(tgtdev);
		fs_info->fs_devices->open_devices--;
	}
	fs_info->fs_devices->num_devices--;
	if (tgtdev->can_discard)
		fs_info->fs_devices->num_can_discard++;

	next_device = list_entry(fs_info->fs_devices->devices.next,
				 struct btrfs_device, dev_list);
	if (tgtdev->bdev == fs_info->sb->s_bdev)
		fs_info->sb->s_bdev = next_device->bdev;
	if (tgtdev->bdev == fs_info->fs_devices->latest_bdev)
		fs_info->fs_devices->latest_bdev = next_device->bdev;
	list_del_rcu(&tgtdev->dev_list);

	call_rcu(&tgtdev->rcu, free_device);

	mutex_unlock(&fs_info->fs_devices->device_list_mutex);
}

int btrfs_find_device_by_path(struct btrfs_root *root, char *device_path,
			      struct btrfs_device **device)
{
	int ret = 0;
	struct btrfs_super_block *disk_super;
	u64 devid;
	u8 *dev_uuid;
	struct block_device *bdev;
	struct buffer_head *bh;

	*device = NULL;
	ret = btrfs_get_bdev_and_sb(device_path, FMODE_READ,
				    root->fs_info->bdev_holder, 0, &bdev, &bh);
	if (ret)
		return ret;
	disk_super = (struct btrfs_super_block *)bh->b_data;
	devid = btrfs_stack_device_id(&disk_super->dev_item);
	dev_uuid = disk_super->dev_item.uuid;
	*device = btrfs_find_device(root->fs_info, devid, dev_uuid,
				    disk_super->fsid);
	brelse(bh);
	if (!*device)
		ret = -ENOENT;
	blkdev_put(bdev, FMODE_READ);
	return ret;
}

int btrfs_find_device_missing_or_by_path(struct btrfs_root *root,
					 char *device_path,
					 struct btrfs_device **device)
{
	*device = NULL;
	if (strcmp(device_path, "missing") == 0) {
		struct list_head *devices;
		struct btrfs_device *tmp;

		devices = &root->fs_info->fs_devices->devices;
		/*
		 * It is safe to read the devices since the volume_mutex
		 * is held by the caller.
		 */
		list_for_each_entry(tmp, devices, dev_list) {
			if (tmp->in_fs_metadata && !tmp->bdev) {
				*device = tmp;
				break;
			}
		}

		if (!*device) {
			pr_err("btrfs: no missing device found\n");
			return -ENOENT;
		}

		return 0;
	} else {
		return btrfs_find_device_by_path(root, device_path, device);
	}
}

/*
 * does all the dirty work required for changing file system's UUID.
 */
static int btrfs_prepare_sprout(struct btrfs_root *root)
{
	struct btrfs_fs_devices *fs_devices = root->fs_info->fs_devices;
	struct btrfs_fs_devices *old_devices;
	struct btrfs_fs_devices *seed_devices;
	struct btrfs_super_block *disk_super = root->fs_info->super_copy;
	struct btrfs_device *device;
	u64 super_flags;

	BUG_ON(!mutex_is_locked(&uuid_mutex));
	if (!fs_devices->seeding)
		return -EINVAL;

	seed_devices = kzalloc(sizeof(*fs_devices), GFP_NOFS);
	if (!seed_devices)
		return -ENOMEM;

	old_devices = clone_fs_devices(fs_devices);
	if (IS_ERR(old_devices)) {
		kfree(seed_devices);
		return PTR_ERR(old_devices);
	}

	list_add(&old_devices->list, &fs_uuids);

	memcpy(seed_devices, fs_devices, sizeof(*seed_devices));
	seed_devices->opened = 1;
	INIT_LIST_HEAD(&seed_devices->devices);
	INIT_LIST_HEAD(&seed_devices->alloc_list);
	mutex_init(&seed_devices->device_list_mutex);

	mutex_lock(&root->fs_info->fs_devices->device_list_mutex);
	list_splice_init_rcu(&fs_devices->devices, &seed_devices->devices,
			      synchronize_rcu);
	mutex_unlock(&root->fs_info->fs_devices->device_list_mutex);

	list_splice_init(&fs_devices->alloc_list, &seed_devices->alloc_list);
	list_for_each_entry(device, &seed_devices->devices, dev_list) {
		device->fs_devices = seed_devices;
	}

	fs_devices->seeding = 0;
	fs_devices->num_devices = 0;
	fs_devices->open_devices = 0;
	fs_devices->total_devices = 0;
	fs_devices->seed = seed_devices;

	generate_random_uuid(fs_devices->fsid);
	memcpy(root->fs_info->fsid, fs_devices->fsid, BTRFS_FSID_SIZE);
	memcpy(disk_super->fsid, fs_devices->fsid, BTRFS_FSID_SIZE);
	super_flags = btrfs_super_flags(disk_super) &
		      ~BTRFS_SUPER_FLAG_SEEDING;
	btrfs_set_super_flags(disk_super, super_flags);

	return 0;
}

/*
 * strore the expected generation for seed devices in device items.
 */
static int btrfs_finish_sprout(struct btrfs_trans_handle *trans,
			       struct btrfs_root *root)
{
	struct btrfs_path *path;
	struct extent_buffer *leaf;
	struct btrfs_dev_item *dev_item;
	struct btrfs_device *device;
	struct btrfs_key key;
	u8 fs_uuid[BTRFS_UUID_SIZE];
	u8 dev_uuid[BTRFS_UUID_SIZE];
	u64 devid;
	int ret;

	path = btrfs_alloc_path();
	if (!path)
		return -ENOMEM;

	root = root->fs_info->chunk_root;
	key.objectid = BTRFS_DEV_ITEMS_OBJECTID;
	key.offset = 0;
	key.type = BTRFS_DEV_ITEM_KEY;

	while (1) {
		ret = btrfs_search_slot(trans, root, &key, path, 0, 1);
		if (ret < 0)
			goto error;

		leaf = path->nodes[0];
next_slot:
		if (path->slots[0] >= btrfs_header_nritems(leaf)) {
			ret = btrfs_next_leaf(root, path);
			if (ret > 0)
				break;
			if (ret < 0)
				goto error;
			leaf = path->nodes[0];
			btrfs_item_key_to_cpu(leaf, &key, path->slots[0]);
			btrfs_release_path(path);
			continue;
		}

		btrfs_item_key_to_cpu(leaf, &key, path->slots[0]);
		if (key.objectid != BTRFS_DEV_ITEMS_OBJECTID ||
		    key.type != BTRFS_DEV_ITEM_KEY)
			break;

		dev_item = btrfs_item_ptr(leaf, path->slots[0],
					  struct btrfs_dev_item);
		devid = btrfs_device_id(leaf, dev_item);
		read_extent_buffer(leaf, dev_uuid,
				   (unsigned long)btrfs_device_uuid(dev_item),
				   BTRFS_UUID_SIZE);
		read_extent_buffer(leaf, fs_uuid,
				   (unsigned long)btrfs_device_fsid(dev_item),
				   BTRFS_UUID_SIZE);
		device = btrfs_find_device(root->fs_info, devid, dev_uuid,
					   fs_uuid);
		BUG_ON(!device); /* Logic error */

		if (device->fs_devices->seeding) {
			btrfs_set_device_generation(leaf, dev_item,
						    device->generation);
			btrfs_mark_buffer_dirty(leaf);
		}

		path->slots[0]++;
		goto next_slot;
	}
	ret = 0;
error:
	btrfs_free_path(path);
	return ret;
}

int btrfs_init_new_device(struct btrfs_root *root, char *device_path)
{
	struct request_queue *q;
	struct btrfs_trans_handle *trans;
	struct btrfs_device *device;
	struct block_device *bdev;
	struct list_head *devices;
	struct super_block *sb = root->fs_info->sb;
	struct rcu_string *name;
	u64 total_bytes;
	int seeding_dev = 0;
	int ret = 0;

	if ((sb->s_flags & MS_RDONLY) && !root->fs_info->fs_devices->seeding)
		return -EROFS;

	bdev = blkdev_get_by_path(device_path, FMODE_WRITE | FMODE_EXCL,
				  root->fs_info->bdev_holder);
	if (IS_ERR(bdev))
		return PTR_ERR(bdev);

	if (root->fs_info->fs_devices->seeding) {
		seeding_dev = 1;
		down_write(&sb->s_umount);
		mutex_lock(&uuid_mutex);
	}

	filemap_write_and_wait(bdev->bd_inode->i_mapping);

	devices = &root->fs_info->fs_devices->devices;

	mutex_lock(&root->fs_info->fs_devices->device_list_mutex);
	list_for_each_entry(device, devices, dev_list) {
		if (device->bdev == bdev) {
			ret = -EEXIST;
			mutex_unlock(
				&root->fs_info->fs_devices->device_list_mutex);
			goto error;
		}
	}
	mutex_unlock(&root->fs_info->fs_devices->device_list_mutex);

	device = kzalloc(sizeof(*device), GFP_NOFS);
	if (!device) {
		/* we can safely leave the fs_devices entry around */
		ret = -ENOMEM;
		goto error;
	}

	name = rcu_string_strdup(device_path, GFP_NOFS);
	if (!name) {
		kfree(device);
		ret = -ENOMEM;
		goto error;
	}
	rcu_assign_pointer(device->name, name);

	ret = find_next_devid(root, &device->devid);
	if (ret) {
		rcu_string_free(device->name);
		kfree(device);
		goto error;
	}

	trans = btrfs_start_transaction(root, 0);
	if (IS_ERR(trans)) {
		rcu_string_free(device->name);
		kfree(device);
		ret = PTR_ERR(trans);
		goto error;
	}

	lock_chunks(root);

	q = bdev_get_queue(bdev);
	if (blk_queue_discard(q))
		device->can_discard = 1;
	device->writeable = 1;
	device->work.func = pending_bios_fn;
	generate_random_uuid(device->uuid);
	spin_lock_init(&device->io_lock);
	device->generation = trans->transid;
	device->io_width = root->sectorsize;
	device->io_align = root->sectorsize;
	device->sector_size = root->sectorsize;
	device->total_bytes = i_size_read(bdev->bd_inode);
	device->disk_total_bytes = device->total_bytes;
	device->dev_root = root->fs_info->dev_root;
	device->bdev = bdev;
	device->in_fs_metadata = 1;
	device->is_tgtdev_for_dev_replace = 0;
	device->mode = FMODE_EXCL;
	set_blocksize(device->bdev, 4096);

	if (seeding_dev) {
		sb->s_flags &= ~MS_RDONLY;
		ret = btrfs_prepare_sprout(root);
		BUG_ON(ret); /* -ENOMEM */
	}

	device->fs_devices = root->fs_info->fs_devices;

	mutex_lock(&root->fs_info->fs_devices->device_list_mutex);
	list_add_rcu(&device->dev_list, &root->fs_info->fs_devices->devices);
	list_add(&device->dev_alloc_list,
		 &root->fs_info->fs_devices->alloc_list);
	root->fs_info->fs_devices->num_devices++;
	root->fs_info->fs_devices->open_devices++;
	root->fs_info->fs_devices->rw_devices++;
	root->fs_info->fs_devices->total_devices++;
	if (device->can_discard)
		root->fs_info->fs_devices->num_can_discard++;
	root->fs_info->fs_devices->total_rw_bytes += device->total_bytes;

	spin_lock(&root->fs_info->free_chunk_lock);
	root->fs_info->free_chunk_space += device->total_bytes;
	spin_unlock(&root->fs_info->free_chunk_lock);

	if (!blk_queue_nonrot(bdev_get_queue(bdev)))
		root->fs_info->fs_devices->rotating = 1;

	total_bytes = btrfs_super_total_bytes(root->fs_info->super_copy);
	btrfs_set_super_total_bytes(root->fs_info->super_copy,
				    total_bytes + device->total_bytes);

	total_bytes = btrfs_super_num_devices(root->fs_info->super_copy);
	btrfs_set_super_num_devices(root->fs_info->super_copy,
				    total_bytes + 1);
	mutex_unlock(&root->fs_info->fs_devices->device_list_mutex);

	if (seeding_dev) {
		ret = init_first_rw_device(trans, root, device);
		if (ret) {
			btrfs_abort_transaction(trans, root, ret);
			goto error_trans;
		}
		ret = btrfs_finish_sprout(trans, root);
		if (ret) {
			btrfs_abort_transaction(trans, root, ret);
			goto error_trans;
		}
	} else {
		ret = btrfs_add_device(trans, root, device);
		if (ret) {
			btrfs_abort_transaction(trans, root, ret);
			goto error_trans;
		}
	}

	/*
	 * we've got more storage, clear any full flags on the space
	 * infos
	 */
	btrfs_clear_space_info_full(root->fs_info);

	unlock_chunks(root);
	root->fs_info->num_tolerated_disk_barrier_failures =
		btrfs_calc_num_tolerated_disk_barrier_failures(root->fs_info);
	ret = btrfs_commit_transaction(trans, root);

	if (seeding_dev) {
		mutex_unlock(&uuid_mutex);
		up_write(&sb->s_umount);

		if (ret) /* transaction commit */
			return ret;

		ret = btrfs_relocate_sys_chunks(root);
		if (ret < 0)
			btrfs_error(root->fs_info, ret,
				    "Failed to relocate sys chunks after "
				    "device initialization. This can be fixed "
				    "using the \"btrfs balance\" command.");
		trans = btrfs_attach_transaction(root);
		if (IS_ERR(trans)) {
			if (PTR_ERR(trans) == -ENOENT)
				return 0;
			return PTR_ERR(trans);
		}
		ret = btrfs_commit_transaction(trans, root);
	}

	return ret;

error_trans:
	unlock_chunks(root);
	btrfs_end_transaction(trans, root);
	rcu_string_free(device->name);
	kfree(device);
error:
	blkdev_put(bdev, FMODE_EXCL);
	if (seeding_dev) {
		mutex_unlock(&uuid_mutex);
		up_write(&sb->s_umount);
	}
	return ret;
}

int btrfs_init_dev_replace_tgtdev(struct btrfs_root *root, char *device_path,
				  struct btrfs_device **device_out)
{
	struct request_queue *q;
	struct btrfs_device *device;
	struct block_device *bdev;
	struct btrfs_fs_info *fs_info = root->fs_info;
	struct list_head *devices;
	struct rcu_string *name;
	int ret = 0;

	*device_out = NULL;
	if (fs_info->fs_devices->seeding)
		return -EINVAL;

	bdev = blkdev_get_by_path(device_path, FMODE_WRITE | FMODE_EXCL,
				  fs_info->bdev_holder);
	if (IS_ERR(bdev))
		return PTR_ERR(bdev);

	filemap_write_and_wait(bdev->bd_inode->i_mapping);

	devices = &fs_info->fs_devices->devices;
	list_for_each_entry(device, devices, dev_list) {
		if (device->bdev == bdev) {
			ret = -EEXIST;
			goto error;
		}
	}

	device = kzalloc(sizeof(*device), GFP_NOFS);
	if (!device) {
		ret = -ENOMEM;
		goto error;
	}

	name = rcu_string_strdup(device_path, GFP_NOFS);
	if (!name) {
		kfree(device);
		ret = -ENOMEM;
		goto error;
	}
	rcu_assign_pointer(device->name, name);

	q = bdev_get_queue(bdev);
	if (blk_queue_discard(q))
		device->can_discard = 1;
	mutex_lock(&root->fs_info->fs_devices->device_list_mutex);
	device->writeable = 1;
	device->work.func = pending_bios_fn;
	generate_random_uuid(device->uuid);
	device->devid = BTRFS_DEV_REPLACE_DEVID;
	spin_lock_init(&device->io_lock);
	device->generation = 0;
	device->io_width = root->sectorsize;
	device->io_align = root->sectorsize;
	device->sector_size = root->sectorsize;
	device->total_bytes = i_size_read(bdev->bd_inode);
	device->disk_total_bytes = device->total_bytes;
	device->dev_root = fs_info->dev_root;
	device->bdev = bdev;
	device->in_fs_metadata = 1;
	device->is_tgtdev_for_dev_replace = 1;
	device->mode = FMODE_EXCL;
	set_blocksize(device->bdev, 4096);
	device->fs_devices = fs_info->fs_devices;
	list_add(&device->dev_list, &fs_info->fs_devices->devices);
	fs_info->fs_devices->num_devices++;
	fs_info->fs_devices->open_devices++;
	if (device->can_discard)
		fs_info->fs_devices->num_can_discard++;
	mutex_unlock(&root->fs_info->fs_devices->device_list_mutex);

	*device_out = device;
	return ret;

error:
	blkdev_put(bdev, FMODE_EXCL);
	return ret;
}

void btrfs_init_dev_replace_tgtdev_for_resume(struct btrfs_fs_info *fs_info,
					      struct btrfs_device *tgtdev)
{
	WARN_ON(fs_info->fs_devices->rw_devices == 0);
	tgtdev->io_width = fs_info->dev_root->sectorsize;
	tgtdev->io_align = fs_info->dev_root->sectorsize;
	tgtdev->sector_size = fs_info->dev_root->sectorsize;
	tgtdev->dev_root = fs_info->dev_root;
	tgtdev->in_fs_metadata = 1;
}

static noinline int btrfs_update_device(struct btrfs_trans_handle *trans,
					struct btrfs_device *device)
{
	int ret;
	struct btrfs_path *path;
	struct btrfs_root *root;
	struct btrfs_dev_item *dev_item;
	struct extent_buffer *leaf;
	struct btrfs_key key;

	root = device->dev_root->fs_info->chunk_root;

	path = btrfs_alloc_path();
	if (!path)
		return -ENOMEM;

	key.objectid = BTRFS_DEV_ITEMS_OBJECTID;
	key.type = BTRFS_DEV_ITEM_KEY;
	key.offset = device->devid;

	ret = btrfs_search_slot(trans, root, &key, path, 0, 1);
	if (ret < 0)
		goto out;

	if (ret > 0) {
		ret = -ENOENT;
		goto out;
	}

	leaf = path->nodes[0];
	dev_item = btrfs_item_ptr(leaf, path->slots[0], struct btrfs_dev_item);

	btrfs_set_device_id(leaf, dev_item, device->devid);
	btrfs_set_device_type(leaf, dev_item, device->type);
	btrfs_set_device_io_align(leaf, dev_item, device->io_align);
	btrfs_set_device_io_width(leaf, dev_item, device->io_width);
	btrfs_set_device_sector_size(leaf, dev_item, device->sector_size);
	btrfs_set_device_total_bytes(leaf, dev_item, device->disk_total_bytes);
	btrfs_set_device_bytes_used(leaf, dev_item, device->bytes_used);
	btrfs_mark_buffer_dirty(leaf);

out:
	btrfs_free_path(path);
	return ret;
}

static int __btrfs_grow_device(struct btrfs_trans_handle *trans,
		      struct btrfs_device *device, u64 new_size)
{
	struct btrfs_super_block *super_copy =
		device->dev_root->fs_info->super_copy;
	u64 old_total = btrfs_super_total_bytes(super_copy);
	u64 diff = new_size - device->total_bytes;

	if (!device->writeable)
		return -EACCES;
	if (new_size <= device->total_bytes ||
	    device->is_tgtdev_for_dev_replace)
		return -EINVAL;

	btrfs_set_super_total_bytes(super_copy, old_total + diff);
	device->fs_devices->total_rw_bytes += diff;

	device->total_bytes = new_size;
	device->disk_total_bytes = new_size;
	btrfs_clear_space_info_full(device->dev_root->fs_info);

	return btrfs_update_device(trans, device);
}

int btrfs_grow_device(struct btrfs_trans_handle *trans,
		      struct btrfs_device *device, u64 new_size)
{
	int ret;
	lock_chunks(device->dev_root);
	ret = __btrfs_grow_device(trans, device, new_size);
	unlock_chunks(device->dev_root);
	return ret;
}

static int btrfs_free_chunk(struct btrfs_trans_handle *trans,
			    struct btrfs_root *root,
			    u64 chunk_tree, u64 chunk_objectid,
			    u64 chunk_offset)
{
	int ret;
	struct btrfs_path *path;
	struct btrfs_key key;

	root = root->fs_info->chunk_root;
	path = btrfs_alloc_path();
	if (!path)
		return -ENOMEM;

	key.objectid = chunk_objectid;
	key.offset = chunk_offset;
	key.type = BTRFS_CHUNK_ITEM_KEY;

	ret = btrfs_search_slot(trans, root, &key, path, -1, 1);
	if (ret < 0)
		goto out;
	else if (ret > 0) { /* Logic error or corruption */
		btrfs_error(root->fs_info, -ENOENT,
			    "Failed lookup while freeing chunk.");
		ret = -ENOENT;
		goto out;
	}

	ret = btrfs_del_item(trans, root, path);
	if (ret < 0)
		btrfs_error(root->fs_info, ret,
			    "Failed to delete chunk item.");
out:
	btrfs_free_path(path);
	return ret;
}

static int btrfs_del_sys_chunk(struct btrfs_root *root, u64 chunk_objectid, u64
			chunk_offset)
{
	struct btrfs_super_block *super_copy = root->fs_info->super_copy;
	struct btrfs_disk_key *disk_key;
	struct btrfs_chunk *chunk;
	u8 *ptr;
	int ret = 0;
	u32 num_stripes;
	u32 array_size;
	u32 len = 0;
	u32 cur;
	struct btrfs_key key;

	array_size = btrfs_super_sys_array_size(super_copy);

	ptr = super_copy->sys_chunk_array;
	cur = 0;

	while (cur < array_size) {
		disk_key = (struct btrfs_disk_key *)ptr;
		btrfs_disk_key_to_cpu(&key, disk_key);

		len = sizeof(*disk_key);

		if (key.type == BTRFS_CHUNK_ITEM_KEY) {
			chunk = (struct btrfs_chunk *)(ptr + len);
			num_stripes = btrfs_stack_chunk_num_stripes(chunk);
			len += btrfs_chunk_item_size(num_stripes);
		} else {
			ret = -EIO;
			break;
		}
		if (key.objectid == chunk_objectid &&
		    key.offset == chunk_offset) {
			memmove(ptr, ptr + len, array_size - (cur + len));
			array_size -= len;
			btrfs_set_super_sys_array_size(super_copy, array_size);
		} else {
			ptr += len;
			cur += len;
		}
	}
	return ret;
}

static int btrfs_relocate_chunk(struct btrfs_root *root,
			 u64 chunk_tree, u64 chunk_objectid,
			 u64 chunk_offset)
{
	struct extent_map_tree *em_tree;
	struct btrfs_root *extent_root;
	struct btrfs_trans_handle *trans;
	struct extent_map *em;
	struct map_lookup *map;
	int ret;
	int i;

	root = root->fs_info->chunk_root;
	extent_root = root->fs_info->extent_root;
	em_tree = &root->fs_info->mapping_tree.map_tree;

	ret = btrfs_can_relocate(extent_root, chunk_offset);
	if (ret)
		return -ENOSPC;

	/* step one, relocate all the extents inside this chunk */
	ret = btrfs_relocate_block_group(extent_root, chunk_offset);
	if (ret)
		return ret;

	trans = btrfs_start_transaction(root, 0);
	if (IS_ERR(trans)) {
		ret = PTR_ERR(trans);
		btrfs_std_error(root->fs_info, ret);
		return ret;
	}

	lock_chunks(root);

	/*
	 * step two, delete the device extents and the
	 * chunk tree entries
	 */
	read_lock(&em_tree->lock);
	em = lookup_extent_mapping(em_tree, chunk_offset, 1);
	read_unlock(&em_tree->lock);

	BUG_ON(!em || em->start > chunk_offset ||
	       em->start + em->len < chunk_offset);
	map = (struct map_lookup *)em->bdev;

	for (i = 0; i < map->num_stripes; i++) {
		ret = btrfs_free_dev_extent(trans, map->stripes[i].dev,
					    map->stripes[i].physical);
		BUG_ON(ret);

		if (map->stripes[i].dev) {
			ret = btrfs_update_device(trans, map->stripes[i].dev);
			BUG_ON(ret);
		}
	}
	ret = btrfs_free_chunk(trans, root, chunk_tree, chunk_objectid,
			       chunk_offset);

	BUG_ON(ret);

	trace_btrfs_chunk_free(root, map, chunk_offset, em->len);

	if (map->type & BTRFS_BLOCK_GROUP_SYSTEM) {
		ret = btrfs_del_sys_chunk(root, chunk_objectid, chunk_offset);
		BUG_ON(ret);
	}

	ret = btrfs_remove_block_group(trans, extent_root, chunk_offset);
	BUG_ON(ret);

	write_lock(&em_tree->lock);
	remove_extent_mapping(em_tree, em);
	write_unlock(&em_tree->lock);

	kfree(map);
	em->bdev = NULL;

	/* once for the tree */
	free_extent_map(em);
	/* once for us */
	free_extent_map(em);

	unlock_chunks(root);
	btrfs_end_transaction(trans, root);
	return 0;
}

static int btrfs_relocate_sys_chunks(struct btrfs_root *root)
{
	struct btrfs_root *chunk_root = root->fs_info->chunk_root;
	struct btrfs_path *path;
	struct extent_buffer *leaf;
	struct btrfs_chunk *chunk;
	struct btrfs_key key;
	struct btrfs_key found_key;
	u64 chunk_tree = chunk_root->root_key.objectid;
	u64 chunk_type;
	bool retried = false;
	int failed = 0;
	int ret;

	path = btrfs_alloc_path();
	if (!path)
		return -ENOMEM;

again:
	key.objectid = BTRFS_FIRST_CHUNK_TREE_OBJECTID;
	key.offset = (u64)-1;
	key.type = BTRFS_CHUNK_ITEM_KEY;

	while (1) {
		ret = btrfs_search_slot(NULL, chunk_root, &key, path, 0, 0);
		if (ret < 0)
			goto error;
		BUG_ON(ret == 0); /* Corruption */

		ret = btrfs_previous_item(chunk_root, path, key.objectid,
					  key.type);
		if (ret < 0)
			goto error;
		if (ret > 0)
			break;

		leaf = path->nodes[0];
		btrfs_item_key_to_cpu(leaf, &found_key, path->slots[0]);

		chunk = btrfs_item_ptr(leaf, path->slots[0],
				       struct btrfs_chunk);
		chunk_type = btrfs_chunk_type(leaf, chunk);
		btrfs_release_path(path);

		if (chunk_type & BTRFS_BLOCK_GROUP_SYSTEM) {
			ret = btrfs_relocate_chunk(chunk_root, chunk_tree,
						   found_key.objectid,
						   found_key.offset);
			if (ret == -ENOSPC)
				failed++;
			else if (ret)
				BUG();
		}

		if (found_key.offset == 0)
			break;
		key.offset = found_key.offset - 1;
	}
	ret = 0;
	if (failed && !retried) {
		failed = 0;
		retried = true;
		goto again;
	} else if (failed && retried) {
		WARN_ON(1);
		ret = -ENOSPC;
	}
error:
	btrfs_free_path(path);
	return ret;
}

static int insert_balance_item(struct btrfs_root *root,
			       struct btrfs_balance_control *bctl)
{
	struct btrfs_trans_handle *trans;
	struct btrfs_balance_item *item;
	struct btrfs_disk_balance_args disk_bargs;
	struct btrfs_path *path;
	struct extent_buffer *leaf;
	struct btrfs_key key;
	int ret, err;

	path = btrfs_alloc_path();
	if (!path)
		return -ENOMEM;

	trans = btrfs_start_transaction(root, 0);
	if (IS_ERR(trans)) {
		btrfs_free_path(path);
		return PTR_ERR(trans);
	}

	key.objectid = BTRFS_BALANCE_OBJECTID;
	key.type = BTRFS_BALANCE_ITEM_KEY;
	key.offset = 0;

	ret = btrfs_insert_empty_item(trans, root, path, &key,
				      sizeof(*item));
	if (ret)
		goto out;

	leaf = path->nodes[0];
	item = btrfs_item_ptr(leaf, path->slots[0], struct btrfs_balance_item);

	memset_extent_buffer(leaf, 0, (unsigned long)item, sizeof(*item));

	btrfs_cpu_balance_args_to_disk(&disk_bargs, &bctl->data);
	btrfs_set_balance_data(leaf, item, &disk_bargs);
	btrfs_cpu_balance_args_to_disk(&disk_bargs, &bctl->meta);
	btrfs_set_balance_meta(leaf, item, &disk_bargs);
	btrfs_cpu_balance_args_to_disk(&disk_bargs, &bctl->sys);
	btrfs_set_balance_sys(leaf, item, &disk_bargs);

	btrfs_set_balance_flags(leaf, item, bctl->flags);

	btrfs_mark_buffer_dirty(leaf);
out:
	btrfs_free_path(path);
	err = btrfs_commit_transaction(trans, root);
	if (err && !ret)
		ret = err;
	return ret;
}

static int del_balance_item(struct btrfs_root *root)
{
	struct btrfs_trans_handle *trans;
	struct btrfs_path *path;
	struct btrfs_key key;
	int ret, err;

	path = btrfs_alloc_path();
	if (!path)
		return -ENOMEM;

	trans = btrfs_start_transaction(root, 0);
	if (IS_ERR(trans)) {
		btrfs_free_path(path);
		return PTR_ERR(trans);
	}

	key.objectid = BTRFS_BALANCE_OBJECTID;
	key.type = BTRFS_BALANCE_ITEM_KEY;
	key.offset = 0;

	ret = btrfs_search_slot(trans, root, &key, path, -1, 1);
	if (ret < 0)
		goto out;
	if (ret > 0) {
		ret = -ENOENT;
		goto out;
	}

	ret = btrfs_del_item(trans, root, path);
out:
	btrfs_free_path(path);
	err = btrfs_commit_transaction(trans, root);
	if (err && !ret)
		ret = err;
	return ret;
}

/*
 * This is a heuristic used to reduce the number of chunks balanced on
 * resume after balance was interrupted.
 */
static void update_balance_args(struct btrfs_balance_control *bctl)
{
	/*
	 * Turn on soft mode for chunk types that were being converted.
	 */
	if (bctl->data.flags & BTRFS_BALANCE_ARGS_CONVERT)
		bctl->data.flags |= BTRFS_BALANCE_ARGS_SOFT;
	if (bctl->sys.flags & BTRFS_BALANCE_ARGS_CONVERT)
		bctl->sys.flags |= BTRFS_BALANCE_ARGS_SOFT;
	if (bctl->meta.flags & BTRFS_BALANCE_ARGS_CONVERT)
		bctl->meta.flags |= BTRFS_BALANCE_ARGS_SOFT;

	/*
	 * Turn on usage filter if is not already used.  The idea is
	 * that chunks that we have already balanced should be
	 * reasonably full.  Don't do it for chunks that are being
	 * converted - that will keep us from relocating unconverted
	 * (albeit full) chunks.
	 */
	if (!(bctl->data.flags & BTRFS_BALANCE_ARGS_USAGE) &&
	    !(bctl->data.flags & BTRFS_BALANCE_ARGS_CONVERT)) {
		bctl->data.flags |= BTRFS_BALANCE_ARGS_USAGE;
		bctl->data.usage = 90;
	}
	if (!(bctl->sys.flags & BTRFS_BALANCE_ARGS_USAGE) &&
	    !(bctl->sys.flags & BTRFS_BALANCE_ARGS_CONVERT)) {
		bctl->sys.flags |= BTRFS_BALANCE_ARGS_USAGE;
		bctl->sys.usage = 90;
	}
	if (!(bctl->meta.flags & BTRFS_BALANCE_ARGS_USAGE) &&
	    !(bctl->meta.flags & BTRFS_BALANCE_ARGS_CONVERT)) {
		bctl->meta.flags |= BTRFS_BALANCE_ARGS_USAGE;
		bctl->meta.usage = 90;
	}
}

/*
 * Should be called with both balance and volume mutexes held to
 * serialize other volume operations (add_dev/rm_dev/resize) with
 * restriper.  Same goes for unset_balance_control.
 */
static void set_balance_control(struct btrfs_balance_control *bctl)
{
	struct btrfs_fs_info *fs_info = bctl->fs_info;

	BUG_ON(fs_info->balance_ctl);

	spin_lock(&fs_info->balance_lock);
	fs_info->balance_ctl = bctl;
	spin_unlock(&fs_info->balance_lock);
}

static void unset_balance_control(struct btrfs_fs_info *fs_info)
{
	struct btrfs_balance_control *bctl = fs_info->balance_ctl;

	BUG_ON(!fs_info->balance_ctl);

	spin_lock(&fs_info->balance_lock);
	fs_info->balance_ctl = NULL;
	spin_unlock(&fs_info->balance_lock);

	kfree(bctl);
}

/*
 * Balance filters.  Return 1 if chunk should be filtered out
 * (should not be balanced).
 */
static int chunk_profiles_filter(u64 chunk_type,
				 struct btrfs_balance_args *bargs)
{
	chunk_type = chunk_to_extended(chunk_type) &
				BTRFS_EXTENDED_PROFILE_MASK;

	if (bargs->profiles & chunk_type)
		return 0;

	return 1;
}

static int chunk_usage_filter(struct btrfs_fs_info *fs_info, u64 chunk_offset,
			      struct btrfs_balance_args *bargs)
{
	struct btrfs_block_group_cache *cache;
	u64 chunk_used, user_thresh;
	int ret = 1;

	cache = btrfs_lookup_block_group(fs_info, chunk_offset);
	chunk_used = btrfs_block_group_used(&cache->item);

	if (bargs->usage == 0)
		user_thresh = 1;
	else if (bargs->usage > 100)
		user_thresh = cache->key.offset;
	else
		user_thresh = div_factor_fine(cache->key.offset,
					      bargs->usage);

	if (chunk_used < user_thresh)
		ret = 0;

	btrfs_put_block_group(cache);
	return ret;
}

static int chunk_devid_filter(struct extent_buffer *leaf,
			      struct btrfs_chunk *chunk,
			      struct btrfs_balance_args *bargs)
{
	struct btrfs_stripe *stripe;
	int num_stripes = btrfs_chunk_num_stripes(leaf, chunk);
	int i;

	for (i = 0; i < num_stripes; i++) {
		stripe = btrfs_stripe_nr(chunk, i);
		if (btrfs_stripe_devid(leaf, stripe) == bargs->devid)
			return 0;
	}

	return 1;
}

/* [pstart, pend) */
static int chunk_drange_filter(struct extent_buffer *leaf,
			       struct btrfs_chunk *chunk,
			       u64 chunk_offset,
			       struct btrfs_balance_args *bargs)
{
	struct btrfs_stripe *stripe;
	int num_stripes = btrfs_chunk_num_stripes(leaf, chunk);
	u64 stripe_offset;
	u64 stripe_length;
	int factor;
	int i;

	if (!(bargs->flags & BTRFS_BALANCE_ARGS_DEVID))
		return 0;

	if (btrfs_chunk_type(leaf, chunk) & (BTRFS_BLOCK_GROUP_DUP |
	     BTRFS_BLOCK_GROUP_RAID1 | BTRFS_BLOCK_GROUP_RAID10)) {
		factor = num_stripes / 2;
	} else if (btrfs_chunk_type(leaf, chunk) & BTRFS_BLOCK_GROUP_RAID5) {
		factor = num_stripes - 1;
	} else if (btrfs_chunk_type(leaf, chunk) & BTRFS_BLOCK_GROUP_RAID6) {
		factor = num_stripes - 2;
	} else {
		factor = num_stripes;
	}

	for (i = 0; i < num_stripes; i++) {
		stripe = btrfs_stripe_nr(chunk, i);
		if (btrfs_stripe_devid(leaf, stripe) != bargs->devid)
			continue;

		stripe_offset = btrfs_stripe_offset(leaf, stripe);
		stripe_length = btrfs_chunk_length(leaf, chunk);
		do_div(stripe_length, factor);

		if (stripe_offset < bargs->pend &&
		    stripe_offset + stripe_length > bargs->pstart)
			return 0;
	}

	return 1;
}

/* [vstart, vend) */
static int chunk_vrange_filter(struct extent_buffer *leaf,
			       struct btrfs_chunk *chunk,
			       u64 chunk_offset,
			       struct btrfs_balance_args *bargs)
{
	if (chunk_offset < bargs->vend &&
	    chunk_offset + btrfs_chunk_length(leaf, chunk) > bargs->vstart)
		/* at least part of the chunk is inside this vrange */
		return 0;

	return 1;
}

static int chunk_soft_convert_filter(u64 chunk_type,
				     struct btrfs_balance_args *bargs)
{
	if (!(bargs->flags & BTRFS_BALANCE_ARGS_CONVERT))
		return 0;

	chunk_type = chunk_to_extended(chunk_type) &
				BTRFS_EXTENDED_PROFILE_MASK;

	if (bargs->target == chunk_type)
		return 1;

	return 0;
}

static int should_balance_chunk(struct btrfs_root *root,
				struct extent_buffer *leaf,
				struct btrfs_chunk *chunk, u64 chunk_offset)
{
	struct btrfs_balance_control *bctl = root->fs_info->balance_ctl;
	struct btrfs_balance_args *bargs = NULL;
	u64 chunk_type = btrfs_chunk_type(leaf, chunk);

	/* type filter */
	if (!((chunk_type & BTRFS_BLOCK_GROUP_TYPE_MASK) &
	      (bctl->flags & BTRFS_BALANCE_TYPE_MASK))) {
		return 0;
	}

	if (chunk_type & BTRFS_BLOCK_GROUP_DATA)
		bargs = &bctl->data;
	else if (chunk_type & BTRFS_BLOCK_GROUP_SYSTEM)
		bargs = &bctl->sys;
	else if (chunk_type & BTRFS_BLOCK_GROUP_METADATA)
		bargs = &bctl->meta;

	/* profiles filter */
	if ((bargs->flags & BTRFS_BALANCE_ARGS_PROFILES) &&
	    chunk_profiles_filter(chunk_type, bargs)) {
		return 0;
	}

	/* usage filter */
	if ((bargs->flags & BTRFS_BALANCE_ARGS_USAGE) &&
	    chunk_usage_filter(bctl->fs_info, chunk_offset, bargs)) {
		return 0;
	}

	/* devid filter */
	if ((bargs->flags & BTRFS_BALANCE_ARGS_DEVID) &&
	    chunk_devid_filter(leaf, chunk, bargs)) {
		return 0;
	}

	/* drange filter, makes sense only with devid filter */
	if ((bargs->flags & BTRFS_BALANCE_ARGS_DRANGE) &&
	    chunk_drange_filter(leaf, chunk, chunk_offset, bargs)) {
		return 0;
	}

	/* vrange filter */
	if ((bargs->flags & BTRFS_BALANCE_ARGS_VRANGE) &&
	    chunk_vrange_filter(leaf, chunk, chunk_offset, bargs)) {
		return 0;
	}

	/* soft profile changing mode */
	if ((bargs->flags & BTRFS_BALANCE_ARGS_SOFT) &&
	    chunk_soft_convert_filter(chunk_type, bargs)) {
		return 0;
	}

	return 1;
}

static int __btrfs_balance(struct btrfs_fs_info *fs_info)
{
	struct btrfs_balance_control *bctl = fs_info->balance_ctl;
	struct btrfs_root *chunk_root = fs_info->chunk_root;
	struct btrfs_root *dev_root = fs_info->dev_root;
	struct list_head *devices;
	struct btrfs_device *device;
	u64 old_size;
	u64 size_to_free;
	struct btrfs_chunk *chunk;
	struct btrfs_path *path;
	struct btrfs_key key;
	struct btrfs_key found_key;
	struct btrfs_trans_handle *trans;
	struct extent_buffer *leaf;
	int slot;
	int ret;
	int enospc_errors = 0;
	bool counting = true;

	/* step one make some room on all the devices */
	devices = &fs_info->fs_devices->devices;
	list_for_each_entry(device, devices, dev_list) {
		old_size = device->total_bytes;
		size_to_free = div_factor(old_size, 1);
		size_to_free = min(size_to_free, (u64)1 * 1024 * 1024);
		if (!device->writeable ||
		    device->total_bytes - device->bytes_used > size_to_free ||
		    device->is_tgtdev_for_dev_replace)
			continue;

		ret = btrfs_shrink_device(device, old_size - size_to_free);
		if (ret == -ENOSPC)
			break;
		BUG_ON(ret);

		trans = btrfs_start_transaction(dev_root, 0);
		BUG_ON(IS_ERR(trans));

		ret = btrfs_grow_device(trans, device, old_size);
		BUG_ON(ret);

		btrfs_end_transaction(trans, dev_root);
	}

	/* step two, relocate all the chunks */
	path = btrfs_alloc_path();
	if (!path) {
		ret = -ENOMEM;
		goto error;
	}

	/* zero out stat counters */
	spin_lock(&fs_info->balance_lock);
	memset(&bctl->stat, 0, sizeof(bctl->stat));
	spin_unlock(&fs_info->balance_lock);
again:
	key.objectid = BTRFS_FIRST_CHUNK_TREE_OBJECTID;
	key.offset = (u64)-1;
	key.type = BTRFS_CHUNK_ITEM_KEY;

	while (1) {
		if ((!counting && atomic_read(&fs_info->balance_pause_req)) ||
		    atomic_read(&fs_info->balance_cancel_req)) {
			ret = -ECANCELED;
			goto error;
		}

		ret = btrfs_search_slot(NULL, chunk_root, &key, path, 0, 0);
		if (ret < 0)
			goto error;

		/*
		 * this shouldn't happen, it means the last relocate
		 * failed
		 */
		if (ret == 0)
			BUG(); /* FIXME break ? */

		ret = btrfs_previous_item(chunk_root, path, 0,
					  BTRFS_CHUNK_ITEM_KEY);
		if (ret) {
			ret = 0;
			break;
		}

		leaf = path->nodes[0];
		slot = path->slots[0];
		btrfs_item_key_to_cpu(leaf, &found_key, slot);

		if (found_key.objectid != key.objectid)
			break;

		/* chunk zero is special */
		if (found_key.offset == 0)
			break;

		chunk = btrfs_item_ptr(leaf, slot, struct btrfs_chunk);

		if (!counting) {
			spin_lock(&fs_info->balance_lock);
			bctl->stat.considered++;
			spin_unlock(&fs_info->balance_lock);
		}

		ret = should_balance_chunk(chunk_root, leaf, chunk,
					   found_key.offset);
		btrfs_release_path(path);
		if (!ret)
			goto loop;

		if (counting) {
			spin_lock(&fs_info->balance_lock);
			bctl->stat.expected++;
			spin_unlock(&fs_info->balance_lock);
			goto loop;
		}

		ret = btrfs_relocate_chunk(chunk_root,
					   chunk_root->root_key.objectid,
					   found_key.objectid,
					   found_key.offset);
		if (ret && ret != -ENOSPC)
			goto error;
		if (ret == -ENOSPC) {
			enospc_errors++;
		} else {
			spin_lock(&fs_info->balance_lock);
			bctl->stat.completed++;
			spin_unlock(&fs_info->balance_lock);
		}
loop:
		key.offset = found_key.offset - 1;
	}

	if (counting) {
		btrfs_release_path(path);
		counting = false;
		goto again;
	}
error:
	btrfs_free_path(path);
	if (enospc_errors) {
		printk(KERN_INFO "btrfs: %d enospc errors during balance\n",
		       enospc_errors);
		if (!ret)
			ret = -ENOSPC;
	}

	return ret;
}

/**
 * alloc_profile_is_valid - see if a given profile is valid and reduced
 * @flags: profile to validate
 * @extended: if true @flags is treated as an extended profile
 */
static int alloc_profile_is_valid(u64 flags, int extended)
{
	u64 mask = (extended ? BTRFS_EXTENDED_PROFILE_MASK :
			       BTRFS_BLOCK_GROUP_PROFILE_MASK);

	flags &= ~BTRFS_BLOCK_GROUP_TYPE_MASK;

	/* 1) check that all other bits are zeroed */
	if (flags & ~mask)
		return 0;

	/* 2) see if profile is reduced */
	if (flags == 0)
		return !extended; /* "0" is valid for usual profiles */

	/* true if exactly one bit set */
	return (flags & (flags - 1)) == 0;
}

static inline int balance_need_close(struct btrfs_fs_info *fs_info)
{
	/* cancel requested || normal exit path */
	return atomic_read(&fs_info->balance_cancel_req) ||
		(atomic_read(&fs_info->balance_pause_req) == 0 &&
		 atomic_read(&fs_info->balance_cancel_req) == 0);
}

static void __cancel_balance(struct btrfs_fs_info *fs_info)
{
	int ret;

	unset_balance_control(fs_info);
	ret = del_balance_item(fs_info->tree_root);
	if (ret)
		btrfs_std_error(fs_info, ret);

	atomic_set(&fs_info->mutually_exclusive_operation_running, 0);
}

void update_ioctl_balance_args(struct btrfs_fs_info *fs_info, int lock,
			       struct btrfs_ioctl_balance_args *bargs);

/*
 * Should be called with both balance and volume mutexes held
 */
int btrfs_balance(struct btrfs_balance_control *bctl,
		  struct btrfs_ioctl_balance_args *bargs)
{
	struct btrfs_fs_info *fs_info = bctl->fs_info;
	u64 allowed;
	int mixed = 0;
	int ret;
	u64 num_devices;
	unsigned seq;

	if (btrfs_fs_closing(fs_info) ||
	    atomic_read(&fs_info->balance_pause_req) ||
	    atomic_read(&fs_info->balance_cancel_req)) {
		ret = -EINVAL;
		goto out;
	}

	allowed = btrfs_super_incompat_flags(fs_info->super_copy);
	if (allowed & BTRFS_FEATURE_INCOMPAT_MIXED_GROUPS)
		mixed = 1;

	/*
	 * In case of mixed groups both data and meta should be picked,
	 * and identical options should be given for both of them.
	 */
	allowed = BTRFS_BALANCE_DATA | BTRFS_BALANCE_METADATA;
	if (mixed && (bctl->flags & allowed)) {
		if (!(bctl->flags & BTRFS_BALANCE_DATA) ||
		    !(bctl->flags & BTRFS_BALANCE_METADATA) ||
		    memcmp(&bctl->data, &bctl->meta, sizeof(bctl->data))) {
			printk(KERN_ERR "btrfs: with mixed groups data and "
			       "metadata balance options must be the same\n");
			ret = -EINVAL;
			goto out;
		}
	}

	num_devices = fs_info->fs_devices->num_devices;
	btrfs_dev_replace_lock(&fs_info->dev_replace);
	if (btrfs_dev_replace_is_ongoing(&fs_info->dev_replace)) {
		BUG_ON(num_devices < 1);
		num_devices--;
	}
	btrfs_dev_replace_unlock(&fs_info->dev_replace);
	allowed = BTRFS_AVAIL_ALLOC_BIT_SINGLE;
	if (num_devices == 1)
		allowed |= BTRFS_BLOCK_GROUP_DUP;
	else if (num_devices < 4)
		allowed |= (BTRFS_BLOCK_GROUP_RAID0 | BTRFS_BLOCK_GROUP_RAID1);
	else
		allowed |= (BTRFS_BLOCK_GROUP_RAID0 | BTRFS_BLOCK_GROUP_RAID1 |
				BTRFS_BLOCK_GROUP_RAID10 |
				BTRFS_BLOCK_GROUP_RAID5 |
				BTRFS_BLOCK_GROUP_RAID6);

	if ((bctl->data.flags & BTRFS_BALANCE_ARGS_CONVERT) &&
	    (!alloc_profile_is_valid(bctl->data.target, 1) ||
	     (bctl->data.target & ~allowed))) {
		printk(KERN_ERR "btrfs: unable to start balance with target "
		       "data profile %llu\n",
		       (unsigned long long)bctl->data.target);
		ret = -EINVAL;
		goto out;
	}
	if ((bctl->meta.flags & BTRFS_BALANCE_ARGS_CONVERT) &&
	    (!alloc_profile_is_valid(bctl->meta.target, 1) ||
	     (bctl->meta.target & ~allowed))) {
		printk(KERN_ERR "btrfs: unable to start balance with target "
		       "metadata profile %llu\n",
		       (unsigned long long)bctl->meta.target);
		ret = -EINVAL;
		goto out;
	}
	if ((bctl->sys.flags & BTRFS_BALANCE_ARGS_CONVERT) &&
	    (!alloc_profile_is_valid(bctl->sys.target, 1) ||
	     (bctl->sys.target & ~allowed))) {
		printk(KERN_ERR "btrfs: unable to start balance with target "
		       "system profile %llu\n",
		       (unsigned long long)bctl->sys.target);
		ret = -EINVAL;
		goto out;
	}

	/* allow dup'ed data chunks only in mixed mode */
	if (!mixed && (bctl->data.flags & BTRFS_BALANCE_ARGS_CONVERT) &&
	    (bctl->data.target & BTRFS_BLOCK_GROUP_DUP)) {
		printk(KERN_ERR "btrfs: dup for data is not allowed\n");
		ret = -EINVAL;
		goto out;
	}

	/* allow to reduce meta or sys integrity only if force set */
	allowed = BTRFS_BLOCK_GROUP_DUP | BTRFS_BLOCK_GROUP_RAID1 |
			BTRFS_BLOCK_GROUP_RAID10 |
			BTRFS_BLOCK_GROUP_RAID5 |
			BTRFS_BLOCK_GROUP_RAID6;
	do {
		seq = read_seqbegin(&fs_info->profiles_lock);

		if (((bctl->sys.flags & BTRFS_BALANCE_ARGS_CONVERT) &&
		     (fs_info->avail_system_alloc_bits & allowed) &&
		     !(bctl->sys.target & allowed)) ||
		    ((bctl->meta.flags & BTRFS_BALANCE_ARGS_CONVERT) &&
		     (fs_info->avail_metadata_alloc_bits & allowed) &&
		     !(bctl->meta.target & allowed))) {
			if (bctl->flags & BTRFS_BALANCE_FORCE) {
				printk(KERN_INFO "btrfs: force reducing metadata "
				       "integrity\n");
			} else {
				printk(KERN_ERR "btrfs: balance will reduce metadata "
				       "integrity, use force if you want this\n");
				ret = -EINVAL;
				goto out;
			}
		}
	} while (read_seqretry(&fs_info->profiles_lock, seq));

	if (bctl->sys.flags & BTRFS_BALANCE_ARGS_CONVERT) {
		int num_tolerated_disk_barrier_failures;
		u64 target = bctl->sys.target;

		num_tolerated_disk_barrier_failures =
			btrfs_calc_num_tolerated_disk_barrier_failures(fs_info);
		if (num_tolerated_disk_barrier_failures > 0 &&
		    (target &
		     (BTRFS_BLOCK_GROUP_DUP | BTRFS_BLOCK_GROUP_RAID0 |
		      BTRFS_AVAIL_ALLOC_BIT_SINGLE)))
			num_tolerated_disk_barrier_failures = 0;
		else if (num_tolerated_disk_barrier_failures > 1 &&
			 (target &
			  (BTRFS_BLOCK_GROUP_RAID1 | BTRFS_BLOCK_GROUP_RAID10)))
			num_tolerated_disk_barrier_failures = 1;

		fs_info->num_tolerated_disk_barrier_failures =
			num_tolerated_disk_barrier_failures;
	}

	ret = insert_balance_item(fs_info->tree_root, bctl);
	if (ret && ret != -EEXIST)
		goto out;

	if (!(bctl->flags & BTRFS_BALANCE_RESUME)) {
		BUG_ON(ret == -EEXIST);
		set_balance_control(bctl);
	} else {
		BUG_ON(ret != -EEXIST);
		spin_lock(&fs_info->balance_lock);
		update_balance_args(bctl);
		spin_unlock(&fs_info->balance_lock);
	}

	atomic_inc(&fs_info->balance_running);
	mutex_unlock(&fs_info->balance_mutex);

	ret = __btrfs_balance(fs_info);

	mutex_lock(&fs_info->balance_mutex);
	atomic_dec(&fs_info->balance_running);

	if (bctl->sys.flags & BTRFS_BALANCE_ARGS_CONVERT) {
		fs_info->num_tolerated_disk_barrier_failures =
			btrfs_calc_num_tolerated_disk_barrier_failures(fs_info);
	}

	if (bargs) {
		memset(bargs, 0, sizeof(*bargs));
		update_ioctl_balance_args(fs_info, 0, bargs);
	}

<<<<<<< HEAD
=======
	if ((ret && ret != -ECANCELED && ret != -ENOSPC) ||
	    balance_need_close(fs_info)) {
		__cancel_balance(fs_info);
	}

>>>>>>> 3da889b6
	wake_up(&fs_info->balance_wait_q);

	return ret;
out:
	if (bctl->flags & BTRFS_BALANCE_RESUME)
		__cancel_balance(fs_info);
	else {
		kfree(bctl);
		atomic_set(&fs_info->mutually_exclusive_operation_running, 0);
	}
	return ret;
}

static int balance_kthread(void *data)
{
	struct btrfs_fs_info *fs_info = data;
	int ret = 0;

	mutex_lock(&fs_info->volume_mutex);
	mutex_lock(&fs_info->balance_mutex);

	if (fs_info->balance_ctl) {
		printk(KERN_INFO "btrfs: continuing balance\n");
		ret = btrfs_balance(fs_info->balance_ctl, NULL);
	}

	mutex_unlock(&fs_info->balance_mutex);
	mutex_unlock(&fs_info->volume_mutex);

	return ret;
}

int btrfs_resume_balance_async(struct btrfs_fs_info *fs_info)
{
	struct task_struct *tsk;

	spin_lock(&fs_info->balance_lock);
	if (!fs_info->balance_ctl) {
		spin_unlock(&fs_info->balance_lock);
		return 0;
	}
	spin_unlock(&fs_info->balance_lock);

	if (btrfs_test_opt(fs_info->tree_root, SKIP_BALANCE)) {
		printk(KERN_INFO "btrfs: force skipping balance\n");
		return 0;
	}

	tsk = kthread_run(balance_kthread, fs_info, "btrfs-balance");
	if (IS_ERR(tsk))
		return PTR_ERR(tsk);

	return 0;
}

int btrfs_recover_balance(struct btrfs_fs_info *fs_info)
{
	struct btrfs_balance_control *bctl;
	struct btrfs_balance_item *item;
	struct btrfs_disk_balance_args disk_bargs;
	struct btrfs_path *path;
	struct extent_buffer *leaf;
	struct btrfs_key key;
	int ret;

	path = btrfs_alloc_path();
	if (!path)
		return -ENOMEM;

	key.objectid = BTRFS_BALANCE_OBJECTID;
	key.type = BTRFS_BALANCE_ITEM_KEY;
	key.offset = 0;

	ret = btrfs_search_slot(NULL, fs_info->tree_root, &key, path, 0, 0);
	if (ret < 0)
		goto out;
	if (ret > 0) { /* ret = -ENOENT; */
		ret = 0;
		goto out;
	}

	bctl = kzalloc(sizeof(*bctl), GFP_NOFS);
	if (!bctl) {
		ret = -ENOMEM;
		goto out;
	}

	leaf = path->nodes[0];
	item = btrfs_item_ptr(leaf, path->slots[0], struct btrfs_balance_item);

	bctl->fs_info = fs_info;
	bctl->flags = btrfs_balance_flags(leaf, item);
	bctl->flags |= BTRFS_BALANCE_RESUME;

	btrfs_balance_data(leaf, item, &disk_bargs);
	btrfs_disk_balance_args_to_cpu(&bctl->data, &disk_bargs);
	btrfs_balance_meta(leaf, item, &disk_bargs);
	btrfs_disk_balance_args_to_cpu(&bctl->meta, &disk_bargs);
	btrfs_balance_sys(leaf, item, &disk_bargs);
	btrfs_disk_balance_args_to_cpu(&bctl->sys, &disk_bargs);

	WARN_ON(atomic_xchg(&fs_info->mutually_exclusive_operation_running, 1));

	mutex_lock(&fs_info->volume_mutex);
	mutex_lock(&fs_info->balance_mutex);

	set_balance_control(bctl);

	mutex_unlock(&fs_info->balance_mutex);
	mutex_unlock(&fs_info->volume_mutex);
out:
	btrfs_free_path(path);
	return ret;
}

int btrfs_pause_balance(struct btrfs_fs_info *fs_info)
{
	int ret = 0;

	mutex_lock(&fs_info->balance_mutex);
	if (!fs_info->balance_ctl) {
		mutex_unlock(&fs_info->balance_mutex);
		return -ENOTCONN;
	}

	if (atomic_read(&fs_info->balance_running)) {
		atomic_inc(&fs_info->balance_pause_req);
		mutex_unlock(&fs_info->balance_mutex);

		wait_event(fs_info->balance_wait_q,
			   atomic_read(&fs_info->balance_running) == 0);

		mutex_lock(&fs_info->balance_mutex);
		/* we are good with balance_ctl ripped off from under us */
		BUG_ON(atomic_read(&fs_info->balance_running));
		atomic_dec(&fs_info->balance_pause_req);
	} else {
		ret = -ENOTCONN;
	}

	mutex_unlock(&fs_info->balance_mutex);
	return ret;
}

int btrfs_cancel_balance(struct btrfs_fs_info *fs_info)
{
	mutex_lock(&fs_info->balance_mutex);
	if (!fs_info->balance_ctl) {
		mutex_unlock(&fs_info->balance_mutex);
		return -ENOTCONN;
	}

	atomic_inc(&fs_info->balance_cancel_req);
	/*
	 * if we are running just wait and return, balance item is
	 * deleted in btrfs_balance in this case
	 */
	if (atomic_read(&fs_info->balance_running)) {
		mutex_unlock(&fs_info->balance_mutex);
		wait_event(fs_info->balance_wait_q,
			   atomic_read(&fs_info->balance_running) == 0);
		mutex_lock(&fs_info->balance_mutex);
	} else {
		/* __cancel_balance needs volume_mutex */
		mutex_unlock(&fs_info->balance_mutex);
		mutex_lock(&fs_info->volume_mutex);
		mutex_lock(&fs_info->balance_mutex);

		if (fs_info->balance_ctl)
			__cancel_balance(fs_info);

		mutex_unlock(&fs_info->volume_mutex);
	}

	BUG_ON(fs_info->balance_ctl || atomic_read(&fs_info->balance_running));
	atomic_dec(&fs_info->balance_cancel_req);
	mutex_unlock(&fs_info->balance_mutex);
	return 0;
}

/*
 * shrinking a device means finding all of the device extents past
 * the new size, and then following the back refs to the chunks.
 * The chunk relocation code actually frees the device extent
 */
int btrfs_shrink_device(struct btrfs_device *device, u64 new_size)
{
	struct btrfs_trans_handle *trans;
	struct btrfs_root *root = device->dev_root;
	struct btrfs_dev_extent *dev_extent = NULL;
	struct btrfs_path *path;
	u64 length;
	u64 chunk_tree;
	u64 chunk_objectid;
	u64 chunk_offset;
	int ret;
	int slot;
	int failed = 0;
	bool retried = false;
	struct extent_buffer *l;
	struct btrfs_key key;
	struct btrfs_super_block *super_copy = root->fs_info->super_copy;
	u64 old_total = btrfs_super_total_bytes(super_copy);
	u64 old_size = device->total_bytes;
	u64 diff = device->total_bytes - new_size;

	if (device->is_tgtdev_for_dev_replace)
		return -EINVAL;

	path = btrfs_alloc_path();
	if (!path)
		return -ENOMEM;

	path->reada = 2;

	lock_chunks(root);

	device->total_bytes = new_size;
	if (device->writeable) {
		device->fs_devices->total_rw_bytes -= diff;
		spin_lock(&root->fs_info->free_chunk_lock);
		root->fs_info->free_chunk_space -= diff;
		spin_unlock(&root->fs_info->free_chunk_lock);
	}
	unlock_chunks(root);

again:
	key.objectid = device->devid;
	key.offset = (u64)-1;
	key.type = BTRFS_DEV_EXTENT_KEY;

	do {
		ret = btrfs_search_slot(NULL, root, &key, path, 0, 0);
		if (ret < 0)
			goto done;

		ret = btrfs_previous_item(root, path, 0, key.type);
		if (ret < 0)
			goto done;
		if (ret) {
			ret = 0;
			btrfs_release_path(path);
			break;
		}

		l = path->nodes[0];
		slot = path->slots[0];
		btrfs_item_key_to_cpu(l, &key, path->slots[0]);

		if (key.objectid != device->devid) {
			btrfs_release_path(path);
			break;
		}

		dev_extent = btrfs_item_ptr(l, slot, struct btrfs_dev_extent);
		length = btrfs_dev_extent_length(l, dev_extent);

		if (key.offset + length <= new_size) {
			btrfs_release_path(path);
			break;
		}

		chunk_tree = btrfs_dev_extent_chunk_tree(l, dev_extent);
		chunk_objectid = btrfs_dev_extent_chunk_objectid(l, dev_extent);
		chunk_offset = btrfs_dev_extent_chunk_offset(l, dev_extent);
		btrfs_release_path(path);

		ret = btrfs_relocate_chunk(root, chunk_tree, chunk_objectid,
					   chunk_offset);
		if (ret && ret != -ENOSPC)
			goto done;
		if (ret == -ENOSPC)
			failed++;
	} while (key.offset-- > 0);

	if (failed && !retried) {
		failed = 0;
		retried = true;
		goto again;
	} else if (failed && retried) {
		ret = -ENOSPC;
		lock_chunks(root);

		device->total_bytes = old_size;
		if (device->writeable)
			device->fs_devices->total_rw_bytes += diff;
		spin_lock(&root->fs_info->free_chunk_lock);
		root->fs_info->free_chunk_space += diff;
		spin_unlock(&root->fs_info->free_chunk_lock);
		unlock_chunks(root);
		goto done;
	}

	/* Shrinking succeeded, else we would be at "done". */
	trans = btrfs_start_transaction(root, 0);
	if (IS_ERR(trans)) {
		ret = PTR_ERR(trans);
		goto done;
	}

	lock_chunks(root);

	device->disk_total_bytes = new_size;
	/* Now btrfs_update_device() will change the on-disk size. */
	ret = btrfs_update_device(trans, device);
	if (ret) {
		unlock_chunks(root);
		btrfs_end_transaction(trans, root);
		goto done;
	}
	WARN_ON(diff > old_total);
	btrfs_set_super_total_bytes(super_copy, old_total - diff);
	unlock_chunks(root);
	btrfs_end_transaction(trans, root);
done:
	btrfs_free_path(path);
	return ret;
}

static int btrfs_add_system_chunk(struct btrfs_root *root,
			   struct btrfs_key *key,
			   struct btrfs_chunk *chunk, int item_size)
{
	struct btrfs_super_block *super_copy = root->fs_info->super_copy;
	struct btrfs_disk_key disk_key;
	u32 array_size;
	u8 *ptr;

	array_size = btrfs_super_sys_array_size(super_copy);
	if (array_size + item_size > BTRFS_SYSTEM_CHUNK_ARRAY_SIZE)
		return -EFBIG;

	ptr = super_copy->sys_chunk_array + array_size;
	btrfs_cpu_key_to_disk(&disk_key, key);
	memcpy(ptr, &disk_key, sizeof(disk_key));
	ptr += sizeof(disk_key);
	memcpy(ptr, chunk, item_size);
	item_size += sizeof(disk_key);
	btrfs_set_super_sys_array_size(super_copy, array_size + item_size);
	return 0;
}

/*
 * sort the devices in descending order by max_avail, total_avail
 */
static int btrfs_cmp_device_info(const void *a, const void *b)
{
	const struct btrfs_device_info *di_a = a;
	const struct btrfs_device_info *di_b = b;

	if (di_a->max_avail > di_b->max_avail)
		return -1;
	if (di_a->max_avail < di_b->max_avail)
		return 1;
	if (di_a->total_avail > di_b->total_avail)
		return -1;
	if (di_a->total_avail < di_b->total_avail)
		return 1;
	return 0;
}

struct btrfs_raid_attr btrfs_raid_array[BTRFS_NR_RAID_TYPES] = {
	[BTRFS_RAID_RAID10] = {
		.sub_stripes	= 2,
		.dev_stripes	= 1,
		.devs_max	= 0,	/* 0 == as many as possible */
		.devs_min	= 4,
		.devs_increment	= 2,
		.ncopies	= 2,
	},
	[BTRFS_RAID_RAID1] = {
		.sub_stripes	= 1,
		.dev_stripes	= 1,
		.devs_max	= 2,
		.devs_min	= 2,
		.devs_increment	= 2,
		.ncopies	= 2,
	},
	[BTRFS_RAID_DUP] = {
		.sub_stripes	= 1,
		.dev_stripes	= 2,
		.devs_max	= 1,
		.devs_min	= 1,
		.devs_increment	= 1,
		.ncopies	= 2,
	},
	[BTRFS_RAID_RAID0] = {
		.sub_stripes	= 1,
		.dev_stripes	= 1,
		.devs_max	= 0,
		.devs_min	= 2,
		.devs_increment	= 1,
		.ncopies	= 1,
	},
	[BTRFS_RAID_SINGLE] = {
		.sub_stripes	= 1,
		.dev_stripes	= 1,
		.devs_max	= 1,
		.devs_min	= 1,
		.devs_increment	= 1,
		.ncopies	= 1,
	},
	[BTRFS_RAID_RAID5] = {
		.sub_stripes	= 1,
		.dev_stripes	= 1,
		.devs_max	= 0,
		.devs_min	= 2,
		.devs_increment	= 1,
		.ncopies	= 2,
	},
	[BTRFS_RAID_RAID6] = {
		.sub_stripes	= 1,
		.dev_stripes	= 1,
		.devs_max	= 0,
		.devs_min	= 3,
		.devs_increment	= 1,
		.ncopies	= 3,
	},
};

static u32 find_raid56_stripe_len(u32 data_devices, u32 dev_stripe_target)
{
	/* TODO allow them to set a preferred stripe size */
	return 64 * 1024;
}

static void check_raid56_incompat_flag(struct btrfs_fs_info *info, u64 type)
{
	u64 features;

	if (!(type & (BTRFS_BLOCK_GROUP_RAID5 | BTRFS_BLOCK_GROUP_RAID6)))
		return;

	features = btrfs_super_incompat_flags(info->super_copy);
	if (features & BTRFS_FEATURE_INCOMPAT_RAID56)
		return;

	features |= BTRFS_FEATURE_INCOMPAT_RAID56;
	btrfs_set_super_incompat_flags(info->super_copy, features);
	printk(KERN_INFO "btrfs: setting RAID5/6 feature flag\n");
}

static int __btrfs_alloc_chunk(struct btrfs_trans_handle *trans,
			       struct btrfs_root *extent_root,
			       struct map_lookup **map_ret,
			       u64 *num_bytes_out, u64 *stripe_size_out,
			       u64 start, u64 type)
{
	struct btrfs_fs_info *info = extent_root->fs_info;
	struct btrfs_fs_devices *fs_devices = info->fs_devices;
	struct list_head *cur;
	struct map_lookup *map = NULL;
	struct extent_map_tree *em_tree;
	struct extent_map *em;
	struct btrfs_device_info *devices_info = NULL;
	u64 total_avail;
	int num_stripes;	/* total number of stripes to allocate */
	int data_stripes;	/* number of stripes that count for
				   block group size */
	int sub_stripes;	/* sub_stripes info for map */
	int dev_stripes;	/* stripes per dev */
	int devs_max;		/* max devs to use */
	int devs_min;		/* min devs needed */
	int devs_increment;	/* ndevs has to be a multiple of this */
	int ncopies;		/* how many copies to data has */
	int ret;
	u64 max_stripe_size;
	u64 max_chunk_size;
	u64 stripe_size;
	u64 num_bytes;
	u64 raid_stripe_len = BTRFS_STRIPE_LEN;
	int ndevs;
	int i;
	int j;
	int index;

	BUG_ON(!alloc_profile_is_valid(type, 0));

	if (list_empty(&fs_devices->alloc_list))
		return -ENOSPC;

	index = __get_raid_index(type);

	sub_stripes = btrfs_raid_array[index].sub_stripes;
	dev_stripes = btrfs_raid_array[index].dev_stripes;
	devs_max = btrfs_raid_array[index].devs_max;
	devs_min = btrfs_raid_array[index].devs_min;
	devs_increment = btrfs_raid_array[index].devs_increment;
	ncopies = btrfs_raid_array[index].ncopies;

	if (type & BTRFS_BLOCK_GROUP_DATA) {
		max_stripe_size = 1024 * 1024 * 1024;
		max_chunk_size = 10 * max_stripe_size;
	} else if (type & BTRFS_BLOCK_GROUP_METADATA) {
		/* for larger filesystems, use larger metadata chunks */
		if (fs_devices->total_rw_bytes > 50ULL * 1024 * 1024 * 1024)
			max_stripe_size = 1024 * 1024 * 1024;
		else
			max_stripe_size = 256 * 1024 * 1024;
		max_chunk_size = max_stripe_size;
	} else if (type & BTRFS_BLOCK_GROUP_SYSTEM) {
		max_stripe_size = 32 * 1024 * 1024;
		max_chunk_size = 2 * max_stripe_size;
	} else {
		printk(KERN_ERR "btrfs: invalid chunk type 0x%llx requested\n",
		       type);
		BUG_ON(1);
	}

	/* we don't want a chunk larger than 10% of writeable space */
	max_chunk_size = min(div_factor(fs_devices->total_rw_bytes, 1),
			     max_chunk_size);

	devices_info = kzalloc(sizeof(*devices_info) * fs_devices->rw_devices,
			       GFP_NOFS);
	if (!devices_info)
		return -ENOMEM;

	cur = fs_devices->alloc_list.next;

	/*
	 * in the first pass through the devices list, we gather information
	 * about the available holes on each device.
	 */
	ndevs = 0;
	while (cur != &fs_devices->alloc_list) {
		struct btrfs_device *device;
		u64 max_avail;
		u64 dev_offset;

		device = list_entry(cur, struct btrfs_device, dev_alloc_list);

		cur = cur->next;

		if (!device->writeable) {
			WARN(1, KERN_ERR
			       "btrfs: read-only device in alloc_list\n");
			continue;
		}

		if (!device->in_fs_metadata ||
		    device->is_tgtdev_for_dev_replace)
			continue;

		if (device->total_bytes > device->bytes_used)
			total_avail = device->total_bytes - device->bytes_used;
		else
			total_avail = 0;

		/* If there is no space on this device, skip it. */
		if (total_avail == 0)
			continue;

		ret = find_free_dev_extent(device,
					   max_stripe_size * dev_stripes,
					   &dev_offset, &max_avail);
		if (ret && ret != -ENOSPC)
			goto error;

		if (ret == 0)
			max_avail = max_stripe_size * dev_stripes;

		if (max_avail < BTRFS_STRIPE_LEN * dev_stripes)
			continue;

		if (ndevs == fs_devices->rw_devices) {
			WARN(1, "%s: found more than %llu devices\n",
			     __func__, fs_devices->rw_devices);
			break;
		}
		devices_info[ndevs].dev_offset = dev_offset;
		devices_info[ndevs].max_avail = max_avail;
		devices_info[ndevs].total_avail = total_avail;
		devices_info[ndevs].dev = device;
		++ndevs;
	}

	/*
	 * now sort the devices by hole size / available space
	 */
	sort(devices_info, ndevs, sizeof(struct btrfs_device_info),
	     btrfs_cmp_device_info, NULL);

	/* round down to number of usable stripes */
	ndevs -= ndevs % devs_increment;

	if (ndevs < devs_increment * sub_stripes || ndevs < devs_min) {
		ret = -ENOSPC;
		goto error;
	}

	if (devs_max && ndevs > devs_max)
		ndevs = devs_max;
	/*
	 * the primary goal is to maximize the number of stripes, so use as many
	 * devices as possible, even if the stripes are not maximum sized.
	 */
	stripe_size = devices_info[ndevs-1].max_avail;
	num_stripes = ndevs * dev_stripes;

	/*
	 * this will have to be fixed for RAID1 and RAID10 over
	 * more drives
	 */
	data_stripes = num_stripes / ncopies;

	if (type & BTRFS_BLOCK_GROUP_RAID5) {
		raid_stripe_len = find_raid56_stripe_len(ndevs - 1,
				 btrfs_super_stripesize(info->super_copy));
		data_stripes = num_stripes - 1;
	}
	if (type & BTRFS_BLOCK_GROUP_RAID6) {
		raid_stripe_len = find_raid56_stripe_len(ndevs - 2,
				 btrfs_super_stripesize(info->super_copy));
		data_stripes = num_stripes - 2;
	}

	/*
	 * Use the number of data stripes to figure out how big this chunk
	 * is really going to be in terms of logical address space,
	 * and compare that answer with the max chunk size
	 */
	if (stripe_size * data_stripes > max_chunk_size) {
		u64 mask = (1ULL << 24) - 1;
		stripe_size = max_chunk_size;
		do_div(stripe_size, data_stripes);

		/* bump the answer up to a 16MB boundary */
		stripe_size = (stripe_size + mask) & ~mask;

		/* but don't go higher than the limits we found
		 * while searching for free extents
		 */
		if (stripe_size > devices_info[ndevs-1].max_avail)
			stripe_size = devices_info[ndevs-1].max_avail;
	}

	do_div(stripe_size, dev_stripes);

	/* align to BTRFS_STRIPE_LEN */
	do_div(stripe_size, raid_stripe_len);
	stripe_size *= raid_stripe_len;

	map = kmalloc(map_lookup_size(num_stripes), GFP_NOFS);
	if (!map) {
		ret = -ENOMEM;
		goto error;
	}
	map->num_stripes = num_stripes;

	for (i = 0; i < ndevs; ++i) {
		for (j = 0; j < dev_stripes; ++j) {
			int s = i * dev_stripes + j;
			map->stripes[s].dev = devices_info[i].dev;
			map->stripes[s].physical = devices_info[i].dev_offset +
						   j * stripe_size;
		}
	}
	map->sector_size = extent_root->sectorsize;
	map->stripe_len = raid_stripe_len;
	map->io_align = raid_stripe_len;
	map->io_width = raid_stripe_len;
	map->type = type;
	map->sub_stripes = sub_stripes;

	*map_ret = map;
	num_bytes = stripe_size * data_stripes;

	*stripe_size_out = stripe_size;
	*num_bytes_out = num_bytes;

	trace_btrfs_chunk_alloc(info->chunk_root, map, start, num_bytes);

	em = alloc_extent_map();
	if (!em) {
		ret = -ENOMEM;
		goto error;
	}
	em->bdev = (struct block_device *)map;
	em->start = start;
	em->len = num_bytes;
	em->block_start = 0;
	em->block_len = em->len;

	em_tree = &extent_root->fs_info->mapping_tree.map_tree;
	write_lock(&em_tree->lock);
	ret = add_extent_mapping(em_tree, em);
	write_unlock(&em_tree->lock);
	if (ret) {
		free_extent_map(em);
		goto error;
	}

	for (i = 0; i < map->num_stripes; ++i) {
		struct btrfs_device *device;
		u64 dev_offset;

		device = map->stripes[i].dev;
		dev_offset = map->stripes[i].physical;

		ret = btrfs_alloc_dev_extent(trans, device,
				info->chunk_root->root_key.objectid,
				BTRFS_FIRST_CHUNK_TREE_OBJECTID,
				start, dev_offset, stripe_size);
		if (ret)
			goto error_dev_extent;
	}

	ret = btrfs_make_block_group(trans, extent_root, 0, type,
				     BTRFS_FIRST_CHUNK_TREE_OBJECTID,
				     start, num_bytes);
	if (ret) {
		i = map->num_stripes - 1;
		goto error_dev_extent;
	}

	free_extent_map(em);
	check_raid56_incompat_flag(extent_root->fs_info, type);

	kfree(devices_info);
	return 0;

error_dev_extent:
	for (; i >= 0; i--) {
		struct btrfs_device *device;
		int err;

		device = map->stripes[i].dev;
		err = btrfs_free_dev_extent(trans, device, start);
		if (err) {
			btrfs_abort_transaction(trans, extent_root, err);
			break;
		}
	}
	write_lock(&em_tree->lock);
	remove_extent_mapping(em_tree, em);
	write_unlock(&em_tree->lock);

	/* One for our allocation */
	free_extent_map(em);
	/* One for the tree reference */
	free_extent_map(em);
error:
	kfree(map);
	kfree(devices_info);
	return ret;
}

static int __finish_chunk_alloc(struct btrfs_trans_handle *trans,
				struct btrfs_root *extent_root,
				struct map_lookup *map, u64 chunk_offset,
				u64 chunk_size, u64 stripe_size)
{
	u64 dev_offset;
	struct btrfs_key key;
	struct btrfs_root *chunk_root = extent_root->fs_info->chunk_root;
	struct btrfs_device *device;
	struct btrfs_chunk *chunk;
	struct btrfs_stripe *stripe;
	size_t item_size = btrfs_chunk_item_size(map->num_stripes);
	int index = 0;
	int ret;

	chunk = kzalloc(item_size, GFP_NOFS);
	if (!chunk)
		return -ENOMEM;

	index = 0;
	while (index < map->num_stripes) {
		device = map->stripes[index].dev;
		device->bytes_used += stripe_size;
		ret = btrfs_update_device(trans, device);
		if (ret)
			goto out_free;
		index++;
	}

	spin_lock(&extent_root->fs_info->free_chunk_lock);
	extent_root->fs_info->free_chunk_space -= (stripe_size *
						   map->num_stripes);
	spin_unlock(&extent_root->fs_info->free_chunk_lock);

	index = 0;
	stripe = &chunk->stripe;
	while (index < map->num_stripes) {
		device = map->stripes[index].dev;
		dev_offset = map->stripes[index].physical;

		btrfs_set_stack_stripe_devid(stripe, device->devid);
		btrfs_set_stack_stripe_offset(stripe, dev_offset);
		memcpy(stripe->dev_uuid, device->uuid, BTRFS_UUID_SIZE);
		stripe++;
		index++;
	}

	btrfs_set_stack_chunk_length(chunk, chunk_size);
	btrfs_set_stack_chunk_owner(chunk, extent_root->root_key.objectid);
	btrfs_set_stack_chunk_stripe_len(chunk, map->stripe_len);
	btrfs_set_stack_chunk_type(chunk, map->type);
	btrfs_set_stack_chunk_num_stripes(chunk, map->num_stripes);
	btrfs_set_stack_chunk_io_align(chunk, map->stripe_len);
	btrfs_set_stack_chunk_io_width(chunk, map->stripe_len);
	btrfs_set_stack_chunk_sector_size(chunk, extent_root->sectorsize);
	btrfs_set_stack_chunk_sub_stripes(chunk, map->sub_stripes);

	key.objectid = BTRFS_FIRST_CHUNK_TREE_OBJECTID;
	key.type = BTRFS_CHUNK_ITEM_KEY;
	key.offset = chunk_offset;

	ret = btrfs_insert_item(trans, chunk_root, &key, chunk, item_size);

	if (ret == 0 && map->type & BTRFS_BLOCK_GROUP_SYSTEM) {
		/*
		 * TODO: Cleanup of inserted chunk root in case of
		 * failure.
		 */
		ret = btrfs_add_system_chunk(chunk_root, &key, chunk,
					     item_size);
	}

out_free:
	kfree(chunk);
	return ret;
}

/*
 * Chunk allocation falls into two parts. The first part does works
 * that make the new allocated chunk useable, but not do any operation
 * that modifies the chunk tree. The second part does the works that
 * require modifying the chunk tree. This division is important for the
 * bootstrap process of adding storage to a seed btrfs.
 */
int btrfs_alloc_chunk(struct btrfs_trans_handle *trans,
		      struct btrfs_root *extent_root, u64 type)
{
	u64 chunk_offset;
	u64 chunk_size;
	u64 stripe_size;
	struct map_lookup *map;
	struct btrfs_root *chunk_root = extent_root->fs_info->chunk_root;
	int ret;

	ret = find_next_chunk(chunk_root, BTRFS_FIRST_CHUNK_TREE_OBJECTID,
			      &chunk_offset);
	if (ret)
		return ret;

	ret = __btrfs_alloc_chunk(trans, extent_root, &map, &chunk_size,
				  &stripe_size, chunk_offset, type);
	if (ret)
		return ret;

	ret = __finish_chunk_alloc(trans, extent_root, map, chunk_offset,
				   chunk_size, stripe_size);
	if (ret)
		return ret;
	return 0;
}

static noinline int init_first_rw_device(struct btrfs_trans_handle *trans,
					 struct btrfs_root *root,
					 struct btrfs_device *device)
{
	u64 chunk_offset;
	u64 sys_chunk_offset;
	u64 chunk_size;
	u64 sys_chunk_size;
	u64 stripe_size;
	u64 sys_stripe_size;
	u64 alloc_profile;
	struct map_lookup *map;
	struct map_lookup *sys_map;
	struct btrfs_fs_info *fs_info = root->fs_info;
	struct btrfs_root *extent_root = fs_info->extent_root;
	int ret;

	ret = find_next_chunk(fs_info->chunk_root,
			      BTRFS_FIRST_CHUNK_TREE_OBJECTID, &chunk_offset);
	if (ret)
		return ret;

	alloc_profile = btrfs_get_alloc_profile(extent_root, 0);
	ret = __btrfs_alloc_chunk(trans, extent_root, &map, &chunk_size,
				  &stripe_size, chunk_offset, alloc_profile);
	if (ret)
		return ret;

	sys_chunk_offset = chunk_offset + chunk_size;

	alloc_profile = btrfs_get_alloc_profile(fs_info->chunk_root, 0);
	ret = __btrfs_alloc_chunk(trans, extent_root, &sys_map,
				  &sys_chunk_size, &sys_stripe_size,
				  sys_chunk_offset, alloc_profile);
	if (ret) {
		btrfs_abort_transaction(trans, root, ret);
		goto out;
	}

	ret = btrfs_add_device(trans, fs_info->chunk_root, device);
	if (ret) {
		btrfs_abort_transaction(trans, root, ret);
		goto out;
	}

	/*
	 * Modifying chunk tree needs allocating new blocks from both
	 * system block group and metadata block group. So we only can
	 * do operations require modifying the chunk tree after both
	 * block groups were created.
	 */
	ret = __finish_chunk_alloc(trans, extent_root, map, chunk_offset,
				   chunk_size, stripe_size);
	if (ret) {
		btrfs_abort_transaction(trans, root, ret);
		goto out;
	}

	ret = __finish_chunk_alloc(trans, extent_root, sys_map,
				   sys_chunk_offset, sys_chunk_size,
				   sys_stripe_size);
	if (ret)
		btrfs_abort_transaction(trans, root, ret);

out:

	return ret;
}

int btrfs_chunk_readonly(struct btrfs_root *root, u64 chunk_offset)
{
	struct extent_map *em;
	struct map_lookup *map;
	struct btrfs_mapping_tree *map_tree = &root->fs_info->mapping_tree;
	int readonly = 0;
	int i;

	read_lock(&map_tree->map_tree.lock);
	em = lookup_extent_mapping(&map_tree->map_tree, chunk_offset, 1);
	read_unlock(&map_tree->map_tree.lock);
	if (!em)
		return 1;

	if (btrfs_test_opt(root, DEGRADED)) {
		free_extent_map(em);
		return 0;
	}

	map = (struct map_lookup *)em->bdev;
	for (i = 0; i < map->num_stripes; i++) {
		if (!map->stripes[i].dev->writeable) {
			readonly = 1;
			break;
		}
	}
	free_extent_map(em);
	return readonly;
}

void btrfs_mapping_init(struct btrfs_mapping_tree *tree)
{
	extent_map_tree_init(&tree->map_tree);
}

void btrfs_mapping_tree_free(struct btrfs_mapping_tree *tree)
{
	struct extent_map *em;

	while (1) {
		write_lock(&tree->map_tree.lock);
		em = lookup_extent_mapping(&tree->map_tree, 0, (u64)-1);
		if (em)
			remove_extent_mapping(&tree->map_tree, em);
		write_unlock(&tree->map_tree.lock);
		if (!em)
			break;
		kfree(em->bdev);
		/* once for us */
		free_extent_map(em);
		/* once for the tree */
		free_extent_map(em);
	}
}

int btrfs_num_copies(struct btrfs_fs_info *fs_info, u64 logical, u64 len)
{
	struct btrfs_mapping_tree *map_tree = &fs_info->mapping_tree;
	struct extent_map *em;
	struct map_lookup *map;
	struct extent_map_tree *em_tree = &map_tree->map_tree;
	int ret;

	read_lock(&em_tree->lock);
	em = lookup_extent_mapping(em_tree, logical, len);
	read_unlock(&em_tree->lock);
	BUG_ON(!em);

	BUG_ON(em->start > logical || em->start + em->len < logical);
	map = (struct map_lookup *)em->bdev;
	if (map->type & (BTRFS_BLOCK_GROUP_DUP | BTRFS_BLOCK_GROUP_RAID1))
		ret = map->num_stripes;
	else if (map->type & BTRFS_BLOCK_GROUP_RAID10)
		ret = map->sub_stripes;
	else if (map->type & BTRFS_BLOCK_GROUP_RAID5)
		ret = 2;
	else if (map->type & BTRFS_BLOCK_GROUP_RAID6)
		ret = 3;
	else
		ret = 1;
	free_extent_map(em);

	btrfs_dev_replace_lock(&fs_info->dev_replace);
	if (btrfs_dev_replace_is_ongoing(&fs_info->dev_replace))
		ret++;
	btrfs_dev_replace_unlock(&fs_info->dev_replace);

	return ret;
}

unsigned long btrfs_full_stripe_len(struct btrfs_root *root,
				    struct btrfs_mapping_tree *map_tree,
				    u64 logical)
{
	struct extent_map *em;
	struct map_lookup *map;
	struct extent_map_tree *em_tree = &map_tree->map_tree;
	unsigned long len = root->sectorsize;

	read_lock(&em_tree->lock);
	em = lookup_extent_mapping(em_tree, logical, len);
	read_unlock(&em_tree->lock);
	BUG_ON(!em);

	BUG_ON(em->start > logical || em->start + em->len < logical);
	map = (struct map_lookup *)em->bdev;
	if (map->type & (BTRFS_BLOCK_GROUP_RAID5 |
			 BTRFS_BLOCK_GROUP_RAID6)) {
		len = map->stripe_len * nr_data_stripes(map);
	}
	free_extent_map(em);
	return len;
}

int btrfs_is_parity_mirror(struct btrfs_mapping_tree *map_tree,
			   u64 logical, u64 len, int mirror_num)
{
	struct extent_map *em;
	struct map_lookup *map;
	struct extent_map_tree *em_tree = &map_tree->map_tree;
	int ret = 0;

	read_lock(&em_tree->lock);
	em = lookup_extent_mapping(em_tree, logical, len);
	read_unlock(&em_tree->lock);
	BUG_ON(!em);

	BUG_ON(em->start > logical || em->start + em->len < logical);
	map = (struct map_lookup *)em->bdev;
	if (map->type & (BTRFS_BLOCK_GROUP_RAID5 |
			 BTRFS_BLOCK_GROUP_RAID6))
		ret = 1;
	free_extent_map(em);
	return ret;
}

static int find_live_mirror(struct btrfs_fs_info *fs_info,
			    struct map_lookup *map, int first, int num,
			    int optimal, int dev_replace_is_ongoing)
{
	int i;
	int tolerance;
	struct btrfs_device *srcdev;

	if (dev_replace_is_ongoing &&
	    fs_info->dev_replace.cont_reading_from_srcdev_mode ==
	     BTRFS_DEV_REPLACE_ITEM_CONT_READING_FROM_SRCDEV_MODE_AVOID)
		srcdev = fs_info->dev_replace.srcdev;
	else
		srcdev = NULL;

	/*
	 * try to avoid the drive that is the source drive for a
	 * dev-replace procedure, only choose it if no other non-missing
	 * mirror is available
	 */
	for (tolerance = 0; tolerance < 2; tolerance++) {
		if (map->stripes[optimal].dev->bdev &&
		    (tolerance || map->stripes[optimal].dev != srcdev))
			return optimal;
		for (i = first; i < first + num; i++) {
			if (map->stripes[i].dev->bdev &&
			    (tolerance || map->stripes[i].dev != srcdev))
				return i;
		}
	}

	/* we couldn't find one that doesn't fail.  Just return something
	 * and the io error handling code will clean up eventually
	 */
	return optimal;
}

static inline int parity_smaller(u64 a, u64 b)
{
	return a > b;
}

/* Bubble-sort the stripe set to put the parity/syndrome stripes last */
static void sort_parity_stripes(struct btrfs_bio *bbio, u64 *raid_map)
{
	struct btrfs_bio_stripe s;
	int i;
	u64 l;
	int again = 1;

	while (again) {
		again = 0;
		for (i = 0; i < bbio->num_stripes - 1; i++) {
			if (parity_smaller(raid_map[i], raid_map[i+1])) {
				s = bbio->stripes[i];
				l = raid_map[i];
				bbio->stripes[i] = bbio->stripes[i+1];
				raid_map[i] = raid_map[i+1];
				bbio->stripes[i+1] = s;
				raid_map[i+1] = l;
				again = 1;
			}
		}
	}
}

static int __btrfs_map_block(struct btrfs_fs_info *fs_info, int rw,
			     u64 logical, u64 *length,
			     struct btrfs_bio **bbio_ret,
			     int mirror_num, u64 **raid_map_ret)
{
	struct extent_map *em;
	struct map_lookup *map;
	struct btrfs_mapping_tree *map_tree = &fs_info->mapping_tree;
	struct extent_map_tree *em_tree = &map_tree->map_tree;
	u64 offset;
	u64 stripe_offset;
	u64 stripe_end_offset;
	u64 stripe_nr;
	u64 stripe_nr_orig;
	u64 stripe_nr_end;
	u64 stripe_len;
	u64 *raid_map = NULL;
	int stripe_index;
	int i;
	int ret = 0;
	int num_stripes;
	int max_errors = 0;
	struct btrfs_bio *bbio = NULL;
	struct btrfs_dev_replace *dev_replace = &fs_info->dev_replace;
	int dev_replace_is_ongoing = 0;
	int num_alloc_stripes;
	int patch_the_first_stripe_for_dev_replace = 0;
	u64 physical_to_patch_in_first_stripe = 0;
	u64 raid56_full_stripe_start = (u64)-1;

	read_lock(&em_tree->lock);
	em = lookup_extent_mapping(em_tree, logical, *length);
	read_unlock(&em_tree->lock);

	if (!em) {
		printk(KERN_CRIT "btrfs: unable to find logical %llu len %llu\n",
		       (unsigned long long)logical,
		       (unsigned long long)*length);
		BUG();
	}

	BUG_ON(em->start > logical || em->start + em->len < logical);
	map = (struct map_lookup *)em->bdev;
	offset = logical - em->start;

	if (mirror_num > map->num_stripes)
		mirror_num = 0;

	stripe_len = map->stripe_len;
	stripe_nr = offset;
	/*
	 * stripe_nr counts the total number of stripes we have to stride
	 * to get to this block
	 */
	do_div(stripe_nr, stripe_len);

	stripe_offset = stripe_nr * stripe_len;
	BUG_ON(offset < stripe_offset);

	/* stripe_offset is the offset of this block in its stripe*/
	stripe_offset = offset - stripe_offset;

	/* if we're here for raid56, we need to know the stripe aligned start */
	if (map->type & (BTRFS_BLOCK_GROUP_RAID5 | BTRFS_BLOCK_GROUP_RAID6)) {
		unsigned long full_stripe_len = stripe_len * nr_data_stripes(map);
		raid56_full_stripe_start = offset;

		/* allow a write of a full stripe, but make sure we don't
		 * allow straddling of stripes
		 */
		do_div(raid56_full_stripe_start, full_stripe_len);
		raid56_full_stripe_start *= full_stripe_len;
	}

	if (rw & REQ_DISCARD) {
		/* we don't discard raid56 yet */
		if (map->type &
		    (BTRFS_BLOCK_GROUP_RAID5 | BTRFS_BLOCK_GROUP_RAID6)) {
			ret = -EOPNOTSUPP;
			goto out;
		}
		*length = min_t(u64, em->len - offset, *length);
	} else if (map->type & BTRFS_BLOCK_GROUP_PROFILE_MASK) {
		u64 max_len;
		/* For writes to RAID[56], allow a full stripeset across all disks.
		   For other RAID types and for RAID[56] reads, just allow a single
		   stripe (on a single disk). */
		if (map->type & (BTRFS_BLOCK_GROUP_RAID5 | BTRFS_BLOCK_GROUP_RAID6) &&
		    (rw & REQ_WRITE)) {
			max_len = stripe_len * nr_data_stripes(map) -
				(offset - raid56_full_stripe_start);
		} else {
			/* we limit the length of each bio to what fits in a stripe */
			max_len = stripe_len - stripe_offset;
		}
		*length = min_t(u64, em->len - offset, max_len);
	} else {
		*length = em->len - offset;
	}

	/* This is for when we're called from btrfs_merge_bio_hook() and all
	   it cares about is the length */
	if (!bbio_ret)
		goto out;

	btrfs_dev_replace_lock(dev_replace);
	dev_replace_is_ongoing = btrfs_dev_replace_is_ongoing(dev_replace);
	if (!dev_replace_is_ongoing)
		btrfs_dev_replace_unlock(dev_replace);

	if (dev_replace_is_ongoing && mirror_num == map->num_stripes + 1 &&
	    !(rw & (REQ_WRITE | REQ_DISCARD | REQ_GET_READ_MIRRORS)) &&
	    dev_replace->tgtdev != NULL) {
		/*
		 * in dev-replace case, for repair case (that's the only
		 * case where the mirror is selected explicitly when
		 * calling btrfs_map_block), blocks left of the left cursor
		 * can also be read from the target drive.
		 * For REQ_GET_READ_MIRRORS, the target drive is added as
		 * the last one to the array of stripes. For READ, it also
		 * needs to be supported using the same mirror number.
		 * If the requested block is not left of the left cursor,
		 * EIO is returned. This can happen because btrfs_num_copies()
		 * returns one more in the dev-replace case.
		 */
		u64 tmp_length = *length;
		struct btrfs_bio *tmp_bbio = NULL;
		int tmp_num_stripes;
		u64 srcdev_devid = dev_replace->srcdev->devid;
		int index_srcdev = 0;
		int found = 0;
		u64 physical_of_found = 0;

		ret = __btrfs_map_block(fs_info, REQ_GET_READ_MIRRORS,
			     logical, &tmp_length, &tmp_bbio, 0, NULL);
		if (ret) {
			WARN_ON(tmp_bbio != NULL);
			goto out;
		}

		tmp_num_stripes = tmp_bbio->num_stripes;
		if (mirror_num > tmp_num_stripes) {
			/*
			 * REQ_GET_READ_MIRRORS does not contain this
			 * mirror, that means that the requested area
			 * is not left of the left cursor
			 */
			ret = -EIO;
			kfree(tmp_bbio);
			goto out;
		}

		/*
		 * process the rest of the function using the mirror_num
		 * of the source drive. Therefore look it up first.
		 * At the end, patch the device pointer to the one of the
		 * target drive.
		 */
		for (i = 0; i < tmp_num_stripes; i++) {
			if (tmp_bbio->stripes[i].dev->devid == srcdev_devid) {
				/*
				 * In case of DUP, in order to keep it
				 * simple, only add the mirror with the
				 * lowest physical address
				 */
				if (found &&
				    physical_of_found <=
				     tmp_bbio->stripes[i].physical)
					continue;
				index_srcdev = i;
				found = 1;
				physical_of_found =
					tmp_bbio->stripes[i].physical;
			}
		}

		if (found) {
			mirror_num = index_srcdev + 1;
			patch_the_first_stripe_for_dev_replace = 1;
			physical_to_patch_in_first_stripe = physical_of_found;
		} else {
			WARN_ON(1);
			ret = -EIO;
			kfree(tmp_bbio);
			goto out;
		}

		kfree(tmp_bbio);
	} else if (mirror_num > map->num_stripes) {
		mirror_num = 0;
	}

	num_stripes = 1;
	stripe_index = 0;
	stripe_nr_orig = stripe_nr;
	stripe_nr_end = ALIGN(offset + *length, map->stripe_len);
	do_div(stripe_nr_end, map->stripe_len);
	stripe_end_offset = stripe_nr_end * map->stripe_len -
			    (offset + *length);

	if (map->type & BTRFS_BLOCK_GROUP_RAID0) {
		if (rw & REQ_DISCARD)
			num_stripes = min_t(u64, map->num_stripes,
					    stripe_nr_end - stripe_nr_orig);
		stripe_index = do_div(stripe_nr, map->num_stripes);
	} else if (map->type & BTRFS_BLOCK_GROUP_RAID1) {
		if (rw & (REQ_WRITE | REQ_DISCARD | REQ_GET_READ_MIRRORS))
			num_stripes = map->num_stripes;
		else if (mirror_num)
			stripe_index = mirror_num - 1;
		else {
			stripe_index = find_live_mirror(fs_info, map, 0,
					    map->num_stripes,
					    current->pid % map->num_stripes,
					    dev_replace_is_ongoing);
			mirror_num = stripe_index + 1;
		}

	} else if (map->type & BTRFS_BLOCK_GROUP_DUP) {
		if (rw & (REQ_WRITE | REQ_DISCARD | REQ_GET_READ_MIRRORS)) {
			num_stripes = map->num_stripes;
		} else if (mirror_num) {
			stripe_index = mirror_num - 1;
		} else {
			mirror_num = 1;
		}

	} else if (map->type & BTRFS_BLOCK_GROUP_RAID10) {
		int factor = map->num_stripes / map->sub_stripes;

		stripe_index = do_div(stripe_nr, factor);
		stripe_index *= map->sub_stripes;

		if (rw & (REQ_WRITE | REQ_GET_READ_MIRRORS))
			num_stripes = map->sub_stripes;
		else if (rw & REQ_DISCARD)
			num_stripes = min_t(u64, map->sub_stripes *
					    (stripe_nr_end - stripe_nr_orig),
					    map->num_stripes);
		else if (mirror_num)
			stripe_index += mirror_num - 1;
		else {
			int old_stripe_index = stripe_index;
			stripe_index = find_live_mirror(fs_info, map,
					      stripe_index,
					      map->sub_stripes, stripe_index +
					      current->pid % map->sub_stripes,
					      dev_replace_is_ongoing);
			mirror_num = stripe_index - old_stripe_index + 1;
		}

	} else if (map->type & (BTRFS_BLOCK_GROUP_RAID5 |
				BTRFS_BLOCK_GROUP_RAID6)) {
		u64 tmp;

		if (bbio_ret && ((rw & REQ_WRITE) || mirror_num > 1)
		    && raid_map_ret) {
			int i, rot;

			/* push stripe_nr back to the start of the full stripe */
			stripe_nr = raid56_full_stripe_start;
			do_div(stripe_nr, stripe_len);

			stripe_index = do_div(stripe_nr, nr_data_stripes(map));

			/* RAID[56] write or recovery. Return all stripes */
			num_stripes = map->num_stripes;
			max_errors = nr_parity_stripes(map);

			raid_map = kmalloc(sizeof(u64) * num_stripes,
					   GFP_NOFS);
			if (!raid_map) {
				ret = -ENOMEM;
				goto out;
			}

			/* Work out the disk rotation on this stripe-set */
			tmp = stripe_nr;
			rot = do_div(tmp, num_stripes);

			/* Fill in the logical address of each stripe */
			tmp = stripe_nr * nr_data_stripes(map);
			for (i = 0; i < nr_data_stripes(map); i++)
				raid_map[(i+rot) % num_stripes] =
					em->start + (tmp + i) * map->stripe_len;

			raid_map[(i+rot) % map->num_stripes] = RAID5_P_STRIPE;
			if (map->type & BTRFS_BLOCK_GROUP_RAID6)
				raid_map[(i+rot+1) % num_stripes] =
					RAID6_Q_STRIPE;

			*length = map->stripe_len;
			stripe_index = 0;
			stripe_offset = 0;
		} else {
			/*
			 * Mirror #0 or #1 means the original data block.
			 * Mirror #2 is RAID5 parity block.
			 * Mirror #3 is RAID6 Q block.
			 */
			stripe_index = do_div(stripe_nr, nr_data_stripes(map));
			if (mirror_num > 1)
				stripe_index = nr_data_stripes(map) +
						mirror_num - 2;

			/* We distribute the parity blocks across stripes */
			tmp = stripe_nr + stripe_index;
			stripe_index = do_div(tmp, map->num_stripes);
		}
	} else {
		/*
		 * after this do_div call, stripe_nr is the number of stripes
		 * on this device we have to walk to find the data, and
		 * stripe_index is the number of our device in the stripe array
		 */
		stripe_index = do_div(stripe_nr, map->num_stripes);
		mirror_num = stripe_index + 1;
	}
	BUG_ON(stripe_index >= map->num_stripes);

	num_alloc_stripes = num_stripes;
	if (dev_replace_is_ongoing) {
		if (rw & (REQ_WRITE | REQ_DISCARD))
			num_alloc_stripes <<= 1;
		if (rw & REQ_GET_READ_MIRRORS)
			num_alloc_stripes++;
	}
	bbio = kzalloc(btrfs_bio_size(num_alloc_stripes), GFP_NOFS);
	if (!bbio) {
		ret = -ENOMEM;
		goto out;
	}
	atomic_set(&bbio->error, 0);

	if (rw & REQ_DISCARD) {
		int factor = 0;
		int sub_stripes = 0;
		u64 stripes_per_dev = 0;
		u32 remaining_stripes = 0;
		u32 last_stripe = 0;

		if (map->type &
		    (BTRFS_BLOCK_GROUP_RAID0 | BTRFS_BLOCK_GROUP_RAID10)) {
			if (map->type & BTRFS_BLOCK_GROUP_RAID0)
				sub_stripes = 1;
			else
				sub_stripes = map->sub_stripes;

			factor = map->num_stripes / sub_stripes;
			stripes_per_dev = div_u64_rem(stripe_nr_end -
						      stripe_nr_orig,
						      factor,
						      &remaining_stripes);
			div_u64_rem(stripe_nr_end - 1, factor, &last_stripe);
			last_stripe *= sub_stripes;
		}

		for (i = 0; i < num_stripes; i++) {
			bbio->stripes[i].physical =
				map->stripes[stripe_index].physical +
				stripe_offset + stripe_nr * map->stripe_len;
			bbio->stripes[i].dev = map->stripes[stripe_index].dev;

			if (map->type & (BTRFS_BLOCK_GROUP_RAID0 |
					 BTRFS_BLOCK_GROUP_RAID10)) {
				bbio->stripes[i].length = stripes_per_dev *
							  map->stripe_len;

				if (i / sub_stripes < remaining_stripes)
					bbio->stripes[i].length +=
						map->stripe_len;

				/*
				 * Special for the first stripe and
				 * the last stripe:
				 *
				 * |-------|...|-------|
				 *     |----------|
				 *    off     end_off
				 */
				if (i < sub_stripes)
					bbio->stripes[i].length -=
						stripe_offset;

				if (stripe_index >= last_stripe &&
				    stripe_index <= (last_stripe +
						     sub_stripes - 1))
					bbio->stripes[i].length -=
						stripe_end_offset;

				if (i == sub_stripes - 1)
					stripe_offset = 0;
			} else
				bbio->stripes[i].length = *length;

			stripe_index++;
			if (stripe_index == map->num_stripes) {
				/* This could only happen for RAID0/10 */
				stripe_index = 0;
				stripe_nr++;
			}
		}
	} else {
		for (i = 0; i < num_stripes; i++) {
			bbio->stripes[i].physical =
				map->stripes[stripe_index].physical +
				stripe_offset +
				stripe_nr * map->stripe_len;
			bbio->stripes[i].dev =
				map->stripes[stripe_index].dev;
			stripe_index++;
		}
	}

	if (rw & (REQ_WRITE | REQ_GET_READ_MIRRORS)) {
		if (map->type & (BTRFS_BLOCK_GROUP_RAID1 |
				 BTRFS_BLOCK_GROUP_RAID10 |
				 BTRFS_BLOCK_GROUP_RAID5 |
				 BTRFS_BLOCK_GROUP_DUP)) {
			max_errors = 1;
		} else if (map->type & BTRFS_BLOCK_GROUP_RAID6) {
			max_errors = 2;
		}
	}

	if (dev_replace_is_ongoing && (rw & (REQ_WRITE | REQ_DISCARD)) &&
	    dev_replace->tgtdev != NULL) {
		int index_where_to_add;
		u64 srcdev_devid = dev_replace->srcdev->devid;

		/*
		 * duplicate the write operations while the dev replace
		 * procedure is running. Since the copying of the old disk
		 * to the new disk takes place at run time while the
		 * filesystem is mounted writable, the regular write
		 * operations to the old disk have to be duplicated to go
		 * to the new disk as well.
		 * Note that device->missing is handled by the caller, and
		 * that the write to the old disk is already set up in the
		 * stripes array.
		 */
		index_where_to_add = num_stripes;
		for (i = 0; i < num_stripes; i++) {
			if (bbio->stripes[i].dev->devid == srcdev_devid) {
				/* write to new disk, too */
				struct btrfs_bio_stripe *new =
					bbio->stripes + index_where_to_add;
				struct btrfs_bio_stripe *old =
					bbio->stripes + i;

				new->physical = old->physical;
				new->length = old->length;
				new->dev = dev_replace->tgtdev;
				index_where_to_add++;
				max_errors++;
			}
		}
		num_stripes = index_where_to_add;
	} else if (dev_replace_is_ongoing && (rw & REQ_GET_READ_MIRRORS) &&
		   dev_replace->tgtdev != NULL) {
		u64 srcdev_devid = dev_replace->srcdev->devid;
		int index_srcdev = 0;
		int found = 0;
		u64 physical_of_found = 0;

		/*
		 * During the dev-replace procedure, the target drive can
		 * also be used to read data in case it is needed to repair
		 * a corrupt block elsewhere. This is possible if the
		 * requested area is left of the left cursor. In this area,
		 * the target drive is a full copy of the source drive.
		 */
		for (i = 0; i < num_stripes; i++) {
			if (bbio->stripes[i].dev->devid == srcdev_devid) {
				/*
				 * In case of DUP, in order to keep it
				 * simple, only add the mirror with the
				 * lowest physical address
				 */
				if (found &&
				    physical_of_found <=
				     bbio->stripes[i].physical)
					continue;
				index_srcdev = i;
				found = 1;
				physical_of_found = bbio->stripes[i].physical;
			}
		}
		if (found) {
			u64 length = map->stripe_len;

			if (physical_of_found + length <=
			    dev_replace->cursor_left) {
				struct btrfs_bio_stripe *tgtdev_stripe =
					bbio->stripes + num_stripes;

				tgtdev_stripe->physical = physical_of_found;
				tgtdev_stripe->length =
					bbio->stripes[index_srcdev].length;
				tgtdev_stripe->dev = dev_replace->tgtdev;

				num_stripes++;
			}
		}
	}

	*bbio_ret = bbio;
	bbio->num_stripes = num_stripes;
	bbio->max_errors = max_errors;
	bbio->mirror_num = mirror_num;

	/*
	 * this is the case that REQ_READ && dev_replace_is_ongoing &&
	 * mirror_num == num_stripes + 1 && dev_replace target drive is
	 * available as a mirror
	 */
	if (patch_the_first_stripe_for_dev_replace && num_stripes > 0) {
		WARN_ON(num_stripes > 1);
		bbio->stripes[0].dev = dev_replace->tgtdev;
		bbio->stripes[0].physical = physical_to_patch_in_first_stripe;
		bbio->mirror_num = map->num_stripes + 1;
	}
	if (raid_map) {
		sort_parity_stripes(bbio, raid_map);
		*raid_map_ret = raid_map;
	}
out:
	if (dev_replace_is_ongoing)
		btrfs_dev_replace_unlock(dev_replace);
	free_extent_map(em);
	return ret;
}

int btrfs_map_block(struct btrfs_fs_info *fs_info, int rw,
		      u64 logical, u64 *length,
		      struct btrfs_bio **bbio_ret, int mirror_num)
{
	return __btrfs_map_block(fs_info, rw, logical, length, bbio_ret,
				 mirror_num, NULL);
}

int btrfs_rmap_block(struct btrfs_mapping_tree *map_tree,
		     u64 chunk_start, u64 physical, u64 devid,
		     u64 **logical, int *naddrs, int *stripe_len)
{
	struct extent_map_tree *em_tree = &map_tree->map_tree;
	struct extent_map *em;
	struct map_lookup *map;
	u64 *buf;
	u64 bytenr;
	u64 length;
	u64 stripe_nr;
	u64 rmap_len;
	int i, j, nr = 0;

	read_lock(&em_tree->lock);
	em = lookup_extent_mapping(em_tree, chunk_start, 1);
	read_unlock(&em_tree->lock);

	BUG_ON(!em || em->start != chunk_start);
	map = (struct map_lookup *)em->bdev;

	length = em->len;
	rmap_len = map->stripe_len;

	if (map->type & BTRFS_BLOCK_GROUP_RAID10)
		do_div(length, map->num_stripes / map->sub_stripes);
	else if (map->type & BTRFS_BLOCK_GROUP_RAID0)
		do_div(length, map->num_stripes);
	else if (map->type & (BTRFS_BLOCK_GROUP_RAID5 |
			      BTRFS_BLOCK_GROUP_RAID6)) {
		do_div(length, nr_data_stripes(map));
		rmap_len = map->stripe_len * nr_data_stripes(map);
	}

	buf = kzalloc(sizeof(u64) * map->num_stripes, GFP_NOFS);
	BUG_ON(!buf); /* -ENOMEM */

	for (i = 0; i < map->num_stripes; i++) {
		if (devid && map->stripes[i].dev->devid != devid)
			continue;
		if (map->stripes[i].physical > physical ||
		    map->stripes[i].physical + length <= physical)
			continue;

		stripe_nr = physical - map->stripes[i].physical;
		do_div(stripe_nr, map->stripe_len);

		if (map->type & BTRFS_BLOCK_GROUP_RAID10) {
			stripe_nr = stripe_nr * map->num_stripes + i;
			do_div(stripe_nr, map->sub_stripes);
		} else if (map->type & BTRFS_BLOCK_GROUP_RAID0) {
			stripe_nr = stripe_nr * map->num_stripes + i;
		} /* else if RAID[56], multiply by nr_data_stripes().
		   * Alternatively, just use rmap_len below instead of
		   * map->stripe_len */

		bytenr = chunk_start + stripe_nr * rmap_len;
		WARN_ON(nr >= map->num_stripes);
		for (j = 0; j < nr; j++) {
			if (buf[j] == bytenr)
				break;
		}
		if (j == nr) {
			WARN_ON(nr >= map->num_stripes);
			buf[nr++] = bytenr;
		}
	}

	*logical = buf;
	*naddrs = nr;
	*stripe_len = rmap_len;

	free_extent_map(em);
	return 0;
}

static void *merge_stripe_index_into_bio_private(void *bi_private,
						 unsigned int stripe_index)
{
	/*
	 * with single, dup, RAID0, RAID1 and RAID10, stripe_index is
	 * at most 1.
	 * The alternative solution (instead of stealing bits from the
	 * pointer) would be to allocate an intermediate structure
	 * that contains the old private pointer plus the stripe_index.
	 */
	BUG_ON((((uintptr_t)bi_private) & 3) != 0);
	BUG_ON(stripe_index > 3);
	return (void *)(((uintptr_t)bi_private) | stripe_index);
}

static struct btrfs_bio *extract_bbio_from_bio_private(void *bi_private)
{
	return (struct btrfs_bio *)(((uintptr_t)bi_private) & ~((uintptr_t)3));
}

static unsigned int extract_stripe_index_from_bio_private(void *bi_private)
{
	return (unsigned int)((uintptr_t)bi_private) & 3;
}

static void btrfs_end_bio(struct bio *bio, int err)
{
	struct btrfs_bio *bbio = extract_bbio_from_bio_private(bio->bi_private);
	int is_orig_bio = 0;

	if (err) {
		atomic_inc(&bbio->error);
		if (err == -EIO || err == -EREMOTEIO) {
			unsigned int stripe_index =
				extract_stripe_index_from_bio_private(
					bio->bi_private);
			struct btrfs_device *dev;

			BUG_ON(stripe_index >= bbio->num_stripes);
			dev = bbio->stripes[stripe_index].dev;
			if (dev->bdev) {
				if (bio->bi_rw & WRITE)
					btrfs_dev_stat_inc(dev,
						BTRFS_DEV_STAT_WRITE_ERRS);
				else
					btrfs_dev_stat_inc(dev,
						BTRFS_DEV_STAT_READ_ERRS);
				if ((bio->bi_rw & WRITE_FLUSH) == WRITE_FLUSH)
					btrfs_dev_stat_inc(dev,
						BTRFS_DEV_STAT_FLUSH_ERRS);
				btrfs_dev_stat_print_on_error(dev);
			}
		}
	}

	if (bio == bbio->orig_bio)
		is_orig_bio = 1;

	if (atomic_dec_and_test(&bbio->stripes_pending)) {
		if (!is_orig_bio) {
			bio_put(bio);
			bio = bbio->orig_bio;
		}
		bio->bi_private = bbio->private;
		bio->bi_end_io = bbio->end_io;
		bio->bi_bdev = (struct block_device *)
					(unsigned long)bbio->mirror_num;
		/* only send an error to the higher layers if it is
		 * beyond the tolerance of the btrfs bio
		 */
		if (atomic_read(&bbio->error) > bbio->max_errors) {
			err = -EIO;
		} else {
			/*
			 * this bio is actually up to date, we didn't
			 * go over the max number of errors
			 */
			set_bit(BIO_UPTODATE, &bio->bi_flags);
			err = 0;
		}
		kfree(bbio);

		bio_endio(bio, err);
	} else if (!is_orig_bio) {
		bio_put(bio);
	}
}

struct async_sched {
	struct bio *bio;
	int rw;
	struct btrfs_fs_info *info;
	struct btrfs_work work;
};

/*
 * see run_scheduled_bios for a description of why bios are collected for
 * async submit.
 *
 * This will add one bio to the pending list for a device and make sure
 * the work struct is scheduled.
 */
noinline void btrfs_schedule_bio(struct btrfs_root *root,
				 struct btrfs_device *device,
				 int rw, struct bio *bio)
{
	int should_queue = 1;
	struct btrfs_pending_bios *pending_bios;

	if (device->missing || !device->bdev) {
		bio_endio(bio, -EIO);
		return;
	}

	/* don't bother with additional async steps for reads, right now */
	if (!(rw & REQ_WRITE)) {
		bio_get(bio);
		btrfsic_submit_bio(rw, bio);
		bio_put(bio);
		return;
	}

	/*
	 * nr_async_bios allows us to reliably return congestion to the
	 * higher layers.  Otherwise, the async bio makes it appear we have
	 * made progress against dirty pages when we've really just put it
	 * on a queue for later
	 */
	atomic_inc(&root->fs_info->nr_async_bios);
	WARN_ON(bio->bi_next);
	bio->bi_next = NULL;
	bio->bi_rw |= rw;

	spin_lock(&device->io_lock);
	if (bio->bi_rw & REQ_SYNC)
		pending_bios = &device->pending_sync_bios;
	else
		pending_bios = &device->pending_bios;

	if (pending_bios->tail)
		pending_bios->tail->bi_next = bio;

	pending_bios->tail = bio;
	if (!pending_bios->head)
		pending_bios->head = bio;
	if (device->running_pending)
		should_queue = 0;

	spin_unlock(&device->io_lock);

	if (should_queue)
		btrfs_queue_worker(&root->fs_info->submit_workers,
				   &device->work);
}

static int bio_size_ok(struct block_device *bdev, struct bio *bio,
		       sector_t sector)
{
	struct bio_vec *prev;
	struct request_queue *q = bdev_get_queue(bdev);
	unsigned short max_sectors = queue_max_sectors(q);
	struct bvec_merge_data bvm = {
		.bi_bdev = bdev,
		.bi_sector = sector,
		.bi_rw = bio->bi_rw,
	};

	if (bio->bi_vcnt == 0) {
		WARN_ON(1);
		return 1;
	}

	prev = &bio->bi_io_vec[bio->bi_vcnt - 1];
	if ((bio->bi_size >> 9) > max_sectors)
		return 0;

	if (!q->merge_bvec_fn)
		return 1;

	bvm.bi_size = bio->bi_size - prev->bv_len;
	if (q->merge_bvec_fn(q, &bvm, prev) < prev->bv_len)
		return 0;
	return 1;
}

static void submit_stripe_bio(struct btrfs_root *root, struct btrfs_bio *bbio,
			      struct bio *bio, u64 physical, int dev_nr,
			      int rw, int async)
{
	struct btrfs_device *dev = bbio->stripes[dev_nr].dev;

	bio->bi_private = bbio;
	bio->bi_private = merge_stripe_index_into_bio_private(
			bio->bi_private, (unsigned int)dev_nr);
	bio->bi_end_io = btrfs_end_bio;
	bio->bi_sector = physical >> 9;
#ifdef DEBUG
	{
		struct rcu_string *name;

		rcu_read_lock();
		name = rcu_dereference(dev->name);
		pr_debug("btrfs_map_bio: rw %d, sector=%llu, dev=%lu "
			 "(%s id %llu), size=%u\n", rw,
			 (u64)bio->bi_sector, (u_long)dev->bdev->bd_dev,
			 name->str, dev->devid, bio->bi_size);
		rcu_read_unlock();
	}
#endif
	bio->bi_bdev = dev->bdev;
	if (async)
		btrfs_schedule_bio(root, dev, rw, bio);
	else
		btrfsic_submit_bio(rw, bio);
}

static int breakup_stripe_bio(struct btrfs_root *root, struct btrfs_bio *bbio,
			      struct bio *first_bio, struct btrfs_device *dev,
			      int dev_nr, int rw, int async)
{
	struct bio_vec *bvec = first_bio->bi_io_vec;
	struct bio *bio;
	int nr_vecs = bio_get_nr_vecs(dev->bdev);
	u64 physical = bbio->stripes[dev_nr].physical;

again:
	bio = btrfs_bio_alloc(dev->bdev, physical >> 9, nr_vecs, GFP_NOFS);
	if (!bio)
		return -ENOMEM;

	while (bvec <= (first_bio->bi_io_vec + first_bio->bi_vcnt - 1)) {
		if (bio_add_page(bio, bvec->bv_page, bvec->bv_len,
				 bvec->bv_offset) < bvec->bv_len) {
			u64 len = bio->bi_size;

			atomic_inc(&bbio->stripes_pending);
			submit_stripe_bio(root, bbio, bio, physical, dev_nr,
					  rw, async);
			physical += len;
			goto again;
		}
		bvec++;
	}

	submit_stripe_bio(root, bbio, bio, physical, dev_nr, rw, async);
	return 0;
}

static void bbio_error(struct btrfs_bio *bbio, struct bio *bio, u64 logical)
{
	atomic_inc(&bbio->error);
	if (atomic_dec_and_test(&bbio->stripes_pending)) {
		bio->bi_private = bbio->private;
		bio->bi_end_io = bbio->end_io;
		bio->bi_bdev = (struct block_device *)
			(unsigned long)bbio->mirror_num;
		bio->bi_sector = logical >> 9;
		kfree(bbio);
		bio_endio(bio, -EIO);
	}
}

int btrfs_map_bio(struct btrfs_root *root, int rw, struct bio *bio,
		  int mirror_num, int async_submit)
{
	struct btrfs_device *dev;
	struct bio *first_bio = bio;
	u64 logical = (u64)bio->bi_sector << 9;
	u64 length = 0;
	u64 map_length;
	u64 *raid_map = NULL;
	int ret;
	int dev_nr = 0;
	int total_devs = 1;
	struct btrfs_bio *bbio = NULL;

	length = bio->bi_size;
	map_length = length;

	ret = __btrfs_map_block(root->fs_info, rw, logical, &map_length, &bbio,
			      mirror_num, &raid_map);
	if (ret) /* -ENOMEM */
		return ret;

	total_devs = bbio->num_stripes;
	bbio->orig_bio = first_bio;
	bbio->private = first_bio->bi_private;
	bbio->end_io = first_bio->bi_end_io;
	atomic_set(&bbio->stripes_pending, bbio->num_stripes);

	if (raid_map) {
		/* In this case, map_length has been set to the length of
		   a single stripe; not the whole write */
		if (rw & WRITE) {
			return raid56_parity_write(root, bio, bbio,
						   raid_map, map_length);
		} else {
			return raid56_parity_recover(root, bio, bbio,
						     raid_map, map_length,
						     mirror_num);
		}
	}

	if (map_length < length) {
		printk(KERN_CRIT "btrfs: mapping failed logical %llu bio len %llu "
		       "len %llu\n", (unsigned long long)logical,
		       (unsigned long long)length,
		       (unsigned long long)map_length);
		BUG();
	}

	while (dev_nr < total_devs) {
		dev = bbio->stripes[dev_nr].dev;
		if (!dev || !dev->bdev || (rw & WRITE && !dev->writeable)) {
			bbio_error(bbio, first_bio, logical);
			dev_nr++;
			continue;
		}

		/*
		 * Check and see if we're ok with this bio based on it's size
		 * and offset with the given device.
		 */
		if (!bio_size_ok(dev->bdev, first_bio,
				 bbio->stripes[dev_nr].physical >> 9)) {
			ret = breakup_stripe_bio(root, bbio, first_bio, dev,
						 dev_nr, rw, async_submit);
			BUG_ON(ret);
			dev_nr++;
			continue;
		}

		if (dev_nr < total_devs - 1) {
			bio = bio_clone(first_bio, GFP_NOFS);
			BUG_ON(!bio); /* -ENOMEM */
		} else {
			bio = first_bio;
		}

		submit_stripe_bio(root, bbio, bio,
				  bbio->stripes[dev_nr].physical, dev_nr, rw,
				  async_submit);
		dev_nr++;
	}
	return 0;
}

struct btrfs_device *btrfs_find_device(struct btrfs_fs_info *fs_info, u64 devid,
				       u8 *uuid, u8 *fsid)
{
	struct btrfs_device *device;
	struct btrfs_fs_devices *cur_devices;

	cur_devices = fs_info->fs_devices;
	while (cur_devices) {
		if (!fsid ||
		    !memcmp(cur_devices->fsid, fsid, BTRFS_UUID_SIZE)) {
			device = __find_device(&cur_devices->devices,
					       devid, uuid);
			if (device)
				return device;
		}
		cur_devices = cur_devices->seed;
	}
	return NULL;
}

static struct btrfs_device *add_missing_dev(struct btrfs_root *root,
					    u64 devid, u8 *dev_uuid)
{
	struct btrfs_device *device;
	struct btrfs_fs_devices *fs_devices = root->fs_info->fs_devices;

	device = kzalloc(sizeof(*device), GFP_NOFS);
	if (!device)
		return NULL;
	list_add(&device->dev_list,
		 &fs_devices->devices);
	device->dev_root = root->fs_info->dev_root;
	device->devid = devid;
	device->work.func = pending_bios_fn;
	device->fs_devices = fs_devices;
	device->missing = 1;
	fs_devices->num_devices++;
	fs_devices->missing_devices++;
	spin_lock_init(&device->io_lock);
	INIT_LIST_HEAD(&device->dev_alloc_list);
	memcpy(device->uuid, dev_uuid, BTRFS_UUID_SIZE);
	return device;
}

static int read_one_chunk(struct btrfs_root *root, struct btrfs_key *key,
			  struct extent_buffer *leaf,
			  struct btrfs_chunk *chunk)
{
	struct btrfs_mapping_tree *map_tree = &root->fs_info->mapping_tree;
	struct map_lookup *map;
	struct extent_map *em;
	u64 logical;
	u64 length;
	u64 devid;
	u8 uuid[BTRFS_UUID_SIZE];
	int num_stripes;
	int ret;
	int i;

	logical = key->offset;
	length = btrfs_chunk_length(leaf, chunk);

	read_lock(&map_tree->map_tree.lock);
	em = lookup_extent_mapping(&map_tree->map_tree, logical, 1);
	read_unlock(&map_tree->map_tree.lock);

	/* already mapped? */
	if (em && em->start <= logical && em->start + em->len > logical) {
		free_extent_map(em);
		return 0;
	} else if (em) {
		free_extent_map(em);
	}

	em = alloc_extent_map();
	if (!em)
		return -ENOMEM;
	num_stripes = btrfs_chunk_num_stripes(leaf, chunk);
	map = kmalloc(map_lookup_size(num_stripes), GFP_NOFS);
	if (!map) {
		free_extent_map(em);
		return -ENOMEM;
	}

	em->bdev = (struct block_device *)map;
	em->start = logical;
	em->len = length;
	em->orig_start = 0;
	em->block_start = 0;
	em->block_len = em->len;

	map->num_stripes = num_stripes;
	map->io_width = btrfs_chunk_io_width(leaf, chunk);
	map->io_align = btrfs_chunk_io_align(leaf, chunk);
	map->sector_size = btrfs_chunk_sector_size(leaf, chunk);
	map->stripe_len = btrfs_chunk_stripe_len(leaf, chunk);
	map->type = btrfs_chunk_type(leaf, chunk);
	map->sub_stripes = btrfs_chunk_sub_stripes(leaf, chunk);
	for (i = 0; i < num_stripes; i++) {
		map->stripes[i].physical =
			btrfs_stripe_offset_nr(leaf, chunk, i);
		devid = btrfs_stripe_devid_nr(leaf, chunk, i);
		read_extent_buffer(leaf, uuid, (unsigned long)
				   btrfs_stripe_dev_uuid_nr(chunk, i),
				   BTRFS_UUID_SIZE);
		map->stripes[i].dev = btrfs_find_device(root->fs_info, devid,
							uuid, NULL);
		if (!map->stripes[i].dev && !btrfs_test_opt(root, DEGRADED)) {
			kfree(map);
			free_extent_map(em);
			return -EIO;
		}
		if (!map->stripes[i].dev) {
			map->stripes[i].dev =
				add_missing_dev(root, devid, uuid);
			if (!map->stripes[i].dev) {
				kfree(map);
				free_extent_map(em);
				return -EIO;
			}
		}
		map->stripes[i].dev->in_fs_metadata = 1;
	}

	write_lock(&map_tree->map_tree.lock);
	ret = add_extent_mapping(&map_tree->map_tree, em);
	write_unlock(&map_tree->map_tree.lock);
	BUG_ON(ret); /* Tree corruption */
	free_extent_map(em);

	return 0;
}

static void fill_device_from_item(struct extent_buffer *leaf,
				 struct btrfs_dev_item *dev_item,
				 struct btrfs_device *device)
{
	unsigned long ptr;

	device->devid = btrfs_device_id(leaf, dev_item);
	device->disk_total_bytes = btrfs_device_total_bytes(leaf, dev_item);
	device->total_bytes = device->disk_total_bytes;
	device->bytes_used = btrfs_device_bytes_used(leaf, dev_item);
	device->type = btrfs_device_type(leaf, dev_item);
	device->io_align = btrfs_device_io_align(leaf, dev_item);
	device->io_width = btrfs_device_io_width(leaf, dev_item);
	device->sector_size = btrfs_device_sector_size(leaf, dev_item);
	WARN_ON(device->devid == BTRFS_DEV_REPLACE_DEVID);
	device->is_tgtdev_for_dev_replace = 0;

	ptr = (unsigned long)btrfs_device_uuid(dev_item);
	read_extent_buffer(leaf, device->uuid, ptr, BTRFS_UUID_SIZE);
}

static int open_seed_devices(struct btrfs_root *root, u8 *fsid)
{
	struct btrfs_fs_devices *fs_devices;
	int ret;

	BUG_ON(!mutex_is_locked(&uuid_mutex));

	fs_devices = root->fs_info->fs_devices->seed;
	while (fs_devices) {
		if (!memcmp(fs_devices->fsid, fsid, BTRFS_UUID_SIZE)) {
			ret = 0;
			goto out;
		}
		fs_devices = fs_devices->seed;
	}

	fs_devices = find_fsid(fsid);
	if (!fs_devices) {
		ret = -ENOENT;
		goto out;
	}

	fs_devices = clone_fs_devices(fs_devices);
	if (IS_ERR(fs_devices)) {
		ret = PTR_ERR(fs_devices);
		goto out;
	}

	ret = __btrfs_open_devices(fs_devices, FMODE_READ,
				   root->fs_info->bdev_holder);
	if (ret) {
		free_fs_devices(fs_devices);
		goto out;
	}

	if (!fs_devices->seeding) {
		__btrfs_close_devices(fs_devices);
		free_fs_devices(fs_devices);
		ret = -EINVAL;
		goto out;
	}

	fs_devices->seed = root->fs_info->fs_devices->seed;
	root->fs_info->fs_devices->seed = fs_devices;
out:
	return ret;
}

static int read_one_dev(struct btrfs_root *root,
			struct extent_buffer *leaf,
			struct btrfs_dev_item *dev_item)
{
	struct btrfs_device *device;
	u64 devid;
	int ret;
	u8 fs_uuid[BTRFS_UUID_SIZE];
	u8 dev_uuid[BTRFS_UUID_SIZE];

	devid = btrfs_device_id(leaf, dev_item);
	read_extent_buffer(leaf, dev_uuid,
			   (unsigned long)btrfs_device_uuid(dev_item),
			   BTRFS_UUID_SIZE);
	read_extent_buffer(leaf, fs_uuid,
			   (unsigned long)btrfs_device_fsid(dev_item),
			   BTRFS_UUID_SIZE);

	if (memcmp(fs_uuid, root->fs_info->fsid, BTRFS_UUID_SIZE)) {
		ret = open_seed_devices(root, fs_uuid);
		if (ret && !btrfs_test_opt(root, DEGRADED))
			return ret;
	}

	device = btrfs_find_device(root->fs_info, devid, dev_uuid, fs_uuid);
	if (!device || !device->bdev) {
		if (!btrfs_test_opt(root, DEGRADED))
			return -EIO;

		if (!device) {
			printk(KERN_WARNING "warning devid %llu missing\n",
			       (unsigned long long)devid);
			device = add_missing_dev(root, devid, dev_uuid);
			if (!device)
				return -ENOMEM;
		} else if (!device->missing) {
			/*
			 * this happens when a device that was properly setup
			 * in the device info lists suddenly goes bad.
			 * device->bdev is NULL, and so we have to set
			 * device->missing to one here
			 */
			root->fs_info->fs_devices->missing_devices++;
			device->missing = 1;
		}
	}

	if (device->fs_devices != root->fs_info->fs_devices) {
		BUG_ON(device->writeable);
		if (device->generation !=
		    btrfs_device_generation(leaf, dev_item))
			return -EINVAL;
	}

	fill_device_from_item(leaf, dev_item, device);
	device->dev_root = root->fs_info->dev_root;
	device->in_fs_metadata = 1;
	if (device->writeable && !device->is_tgtdev_for_dev_replace) {
		device->fs_devices->total_rw_bytes += device->total_bytes;
		spin_lock(&root->fs_info->free_chunk_lock);
		root->fs_info->free_chunk_space += device->total_bytes -
			device->bytes_used;
		spin_unlock(&root->fs_info->free_chunk_lock);
	}
	ret = 0;
	return ret;
}

int btrfs_read_sys_array(struct btrfs_root *root)
{
	struct btrfs_super_block *super_copy = root->fs_info->super_copy;
	struct extent_buffer *sb;
	struct btrfs_disk_key *disk_key;
	struct btrfs_chunk *chunk;
	u8 *ptr;
	unsigned long sb_ptr;
	int ret = 0;
	u32 num_stripes;
	u32 array_size;
	u32 len = 0;
	u32 cur;
	struct btrfs_key key;

	sb = btrfs_find_create_tree_block(root, BTRFS_SUPER_INFO_OFFSET,
					  BTRFS_SUPER_INFO_SIZE);
	if (!sb)
		return -ENOMEM;
	btrfs_set_buffer_uptodate(sb);
	btrfs_set_buffer_lockdep_class(root->root_key.objectid, sb, 0);
	/*
	 * The sb extent buffer is artifical and just used to read the system array.
	 * btrfs_set_buffer_uptodate() call does not properly mark all it's
	 * pages up-to-date when the page is larger: extent does not cover the
	 * whole page and consequently check_page_uptodate does not find all
	 * the page's extents up-to-date (the hole beyond sb),
	 * write_extent_buffer then triggers a WARN_ON.
	 *
	 * Regular short extents go through mark_extent_buffer_dirty/writeback cycle,
	 * but sb spans only this function. Add an explicit SetPageUptodate call
	 * to silence the warning eg. on PowerPC 64.
	 */
	if (PAGE_CACHE_SIZE > BTRFS_SUPER_INFO_SIZE)
		SetPageUptodate(sb->pages[0]);

	write_extent_buffer(sb, super_copy, 0, BTRFS_SUPER_INFO_SIZE);
	array_size = btrfs_super_sys_array_size(super_copy);

	ptr = super_copy->sys_chunk_array;
	sb_ptr = offsetof(struct btrfs_super_block, sys_chunk_array);
	cur = 0;

	while (cur < array_size) {
		disk_key = (struct btrfs_disk_key *)ptr;
		btrfs_disk_key_to_cpu(&key, disk_key);

		len = sizeof(*disk_key); ptr += len;
		sb_ptr += len;
		cur += len;

		if (key.type == BTRFS_CHUNK_ITEM_KEY) {
			chunk = (struct btrfs_chunk *)sb_ptr;
			ret = read_one_chunk(root, &key, sb, chunk);
			if (ret)
				break;
			num_stripes = btrfs_chunk_num_stripes(sb, chunk);
			len = btrfs_chunk_item_size(num_stripes);
		} else {
			ret = -EIO;
			break;
		}
		ptr += len;
		sb_ptr += len;
		cur += len;
	}
	free_extent_buffer(sb);
	return ret;
}

int btrfs_read_chunk_tree(struct btrfs_root *root)
{
	struct btrfs_path *path;
	struct extent_buffer *leaf;
	struct btrfs_key key;
	struct btrfs_key found_key;
	int ret;
	int slot;

	root = root->fs_info->chunk_root;

	path = btrfs_alloc_path();
	if (!path)
		return -ENOMEM;

	mutex_lock(&uuid_mutex);
	lock_chunks(root);

	/* first we search for all of the device items, and then we
	 * read in all of the chunk items.  This way we can create chunk
	 * mappings that reference all of the devices that are afound
	 */
	key.objectid = BTRFS_DEV_ITEMS_OBJECTID;
	key.offset = 0;
	key.type = 0;
again:
	ret = btrfs_search_slot(NULL, root, &key, path, 0, 0);
	if (ret < 0)
		goto error;
	while (1) {
		leaf = path->nodes[0];
		slot = path->slots[0];
		if (slot >= btrfs_header_nritems(leaf)) {
			ret = btrfs_next_leaf(root, path);
			if (ret == 0)
				continue;
			if (ret < 0)
				goto error;
			break;
		}
		btrfs_item_key_to_cpu(leaf, &found_key, slot);
		if (key.objectid == BTRFS_DEV_ITEMS_OBJECTID) {
			if (found_key.objectid != BTRFS_DEV_ITEMS_OBJECTID)
				break;
			if (found_key.type == BTRFS_DEV_ITEM_KEY) {
				struct btrfs_dev_item *dev_item;
				dev_item = btrfs_item_ptr(leaf, slot,
						  struct btrfs_dev_item);
				ret = read_one_dev(root, leaf, dev_item);
				if (ret)
					goto error;
			}
		} else if (found_key.type == BTRFS_CHUNK_ITEM_KEY) {
			struct btrfs_chunk *chunk;
			chunk = btrfs_item_ptr(leaf, slot, struct btrfs_chunk);
			ret = read_one_chunk(root, &found_key, leaf, chunk);
			if (ret)
				goto error;
		}
		path->slots[0]++;
	}
	if (key.objectid == BTRFS_DEV_ITEMS_OBJECTID) {
		key.objectid = 0;
		btrfs_release_path(path);
		goto again;
	}
	ret = 0;
error:
	unlock_chunks(root);
	mutex_unlock(&uuid_mutex);

	btrfs_free_path(path);
	return ret;
}

static void __btrfs_reset_dev_stats(struct btrfs_device *dev)
{
	int i;

	for (i = 0; i < BTRFS_DEV_STAT_VALUES_MAX; i++)
		btrfs_dev_stat_reset(dev, i);
}

int btrfs_init_dev_stats(struct btrfs_fs_info *fs_info)
{
	struct btrfs_key key;
	struct btrfs_key found_key;
	struct btrfs_root *dev_root = fs_info->dev_root;
	struct btrfs_fs_devices *fs_devices = fs_info->fs_devices;
	struct extent_buffer *eb;
	int slot;
	int ret = 0;
	struct btrfs_device *device;
	struct btrfs_path *path = NULL;
	int i;

	path = btrfs_alloc_path();
	if (!path) {
		ret = -ENOMEM;
		goto out;
	}

	mutex_lock(&fs_devices->device_list_mutex);
	list_for_each_entry(device, &fs_devices->devices, dev_list) {
		int item_size;
		struct btrfs_dev_stats_item *ptr;

		key.objectid = 0;
		key.type = BTRFS_DEV_STATS_KEY;
		key.offset = device->devid;
		ret = btrfs_search_slot(NULL, dev_root, &key, path, 0, 0);
		if (ret) {
			__btrfs_reset_dev_stats(device);
			device->dev_stats_valid = 1;
			btrfs_release_path(path);
			continue;
		}
		slot = path->slots[0];
		eb = path->nodes[0];
		btrfs_item_key_to_cpu(eb, &found_key, slot);
		item_size = btrfs_item_size_nr(eb, slot);

		ptr = btrfs_item_ptr(eb, slot,
				     struct btrfs_dev_stats_item);

		for (i = 0; i < BTRFS_DEV_STAT_VALUES_MAX; i++) {
			if (item_size >= (1 + i) * sizeof(__le64))
				btrfs_dev_stat_set(device, i,
					btrfs_dev_stats_value(eb, ptr, i));
			else
				btrfs_dev_stat_reset(device, i);
		}

		device->dev_stats_valid = 1;
		btrfs_dev_stat_print_on_load(device);
		btrfs_release_path(path);
	}
	mutex_unlock(&fs_devices->device_list_mutex);

out:
	btrfs_free_path(path);
	return ret < 0 ? ret : 0;
}

static int update_dev_stat_item(struct btrfs_trans_handle *trans,
				struct btrfs_root *dev_root,
				struct btrfs_device *device)
{
	struct btrfs_path *path;
	struct btrfs_key key;
	struct extent_buffer *eb;
	struct btrfs_dev_stats_item *ptr;
	int ret;
	int i;

	key.objectid = 0;
	key.type = BTRFS_DEV_STATS_KEY;
	key.offset = device->devid;

	path = btrfs_alloc_path();
	BUG_ON(!path);
	ret = btrfs_search_slot(trans, dev_root, &key, path, -1, 1);
	if (ret < 0) {
		printk_in_rcu(KERN_WARNING "btrfs: error %d while searching for dev_stats item for device %s!\n",
			      ret, rcu_str_deref(device->name));
		goto out;
	}

	if (ret == 0 &&
	    btrfs_item_size_nr(path->nodes[0], path->slots[0]) < sizeof(*ptr)) {
		/* need to delete old one and insert a new one */
		ret = btrfs_del_item(trans, dev_root, path);
		if (ret != 0) {
			printk_in_rcu(KERN_WARNING "btrfs: delete too small dev_stats item for device %s failed %d!\n",
				      rcu_str_deref(device->name), ret);
			goto out;
		}
		ret = 1;
	}

	if (ret == 1) {
		/* need to insert a new item */
		btrfs_release_path(path);
		ret = btrfs_insert_empty_item(trans, dev_root, path,
					      &key, sizeof(*ptr));
		if (ret < 0) {
			printk_in_rcu(KERN_WARNING "btrfs: insert dev_stats item for device %s failed %d!\n",
				      rcu_str_deref(device->name), ret);
			goto out;
		}
	}

	eb = path->nodes[0];
	ptr = btrfs_item_ptr(eb, path->slots[0], struct btrfs_dev_stats_item);
	for (i = 0; i < BTRFS_DEV_STAT_VALUES_MAX; i++)
		btrfs_set_dev_stats_value(eb, ptr, i,
					  btrfs_dev_stat_read(device, i));
	btrfs_mark_buffer_dirty(eb);

out:
	btrfs_free_path(path);
	return ret;
}

/*
 * called from commit_transaction. Writes all changed device stats to disk.
 */
int btrfs_run_dev_stats(struct btrfs_trans_handle *trans,
			struct btrfs_fs_info *fs_info)
{
	struct btrfs_root *dev_root = fs_info->dev_root;
	struct btrfs_fs_devices *fs_devices = fs_info->fs_devices;
	struct btrfs_device *device;
	int ret = 0;

	mutex_lock(&fs_devices->device_list_mutex);
	list_for_each_entry(device, &fs_devices->devices, dev_list) {
		if (!device->dev_stats_valid || !device->dev_stats_dirty)
			continue;

		ret = update_dev_stat_item(trans, dev_root, device);
		if (!ret)
			device->dev_stats_dirty = 0;
	}
	mutex_unlock(&fs_devices->device_list_mutex);

	return ret;
}

void btrfs_dev_stat_inc_and_print(struct btrfs_device *dev, int index)
{
	btrfs_dev_stat_inc(dev, index);
	btrfs_dev_stat_print_on_error(dev);
}

void btrfs_dev_stat_print_on_error(struct btrfs_device *dev)
{
	if (!dev->dev_stats_valid)
		return;
	printk_ratelimited_in_rcu(KERN_ERR
			   "btrfs: bdev %s errs: wr %u, rd %u, flush %u, corrupt %u, gen %u\n",
			   rcu_str_deref(dev->name),
			   btrfs_dev_stat_read(dev, BTRFS_DEV_STAT_WRITE_ERRS),
			   btrfs_dev_stat_read(dev, BTRFS_DEV_STAT_READ_ERRS),
			   btrfs_dev_stat_read(dev, BTRFS_DEV_STAT_FLUSH_ERRS),
			   btrfs_dev_stat_read(dev,
					       BTRFS_DEV_STAT_CORRUPTION_ERRS),
			   btrfs_dev_stat_read(dev,
					       BTRFS_DEV_STAT_GENERATION_ERRS));
}

static void btrfs_dev_stat_print_on_load(struct btrfs_device *dev)
{
	int i;

	for (i = 0; i < BTRFS_DEV_STAT_VALUES_MAX; i++)
		if (btrfs_dev_stat_read(dev, i) != 0)
			break;
	if (i == BTRFS_DEV_STAT_VALUES_MAX)
		return; /* all values == 0, suppress message */

	printk_in_rcu(KERN_INFO "btrfs: bdev %s errs: wr %u, rd %u, flush %u, corrupt %u, gen %u\n",
	       rcu_str_deref(dev->name),
	       btrfs_dev_stat_read(dev, BTRFS_DEV_STAT_WRITE_ERRS),
	       btrfs_dev_stat_read(dev, BTRFS_DEV_STAT_READ_ERRS),
	       btrfs_dev_stat_read(dev, BTRFS_DEV_STAT_FLUSH_ERRS),
	       btrfs_dev_stat_read(dev, BTRFS_DEV_STAT_CORRUPTION_ERRS),
	       btrfs_dev_stat_read(dev, BTRFS_DEV_STAT_GENERATION_ERRS));
}

int btrfs_get_dev_stats(struct btrfs_root *root,
			struct btrfs_ioctl_get_dev_stats *stats)
{
	struct btrfs_device *dev;
	struct btrfs_fs_devices *fs_devices = root->fs_info->fs_devices;
	int i;

	mutex_lock(&fs_devices->device_list_mutex);
	dev = btrfs_find_device(root->fs_info, stats->devid, NULL, NULL);
	mutex_unlock(&fs_devices->device_list_mutex);

	if (!dev) {
		printk(KERN_WARNING
		       "btrfs: get dev_stats failed, device not found\n");
		return -ENODEV;
	} else if (!dev->dev_stats_valid) {
		printk(KERN_WARNING
		       "btrfs: get dev_stats failed, not yet valid\n");
		return -ENODEV;
	} else if (stats->flags & BTRFS_DEV_STATS_RESET) {
		for (i = 0; i < BTRFS_DEV_STAT_VALUES_MAX; i++) {
			if (stats->nr_items > i)
				stats->values[i] =
					btrfs_dev_stat_read_and_reset(dev, i);
			else
				btrfs_dev_stat_reset(dev, i);
		}
	} else {
		for (i = 0; i < BTRFS_DEV_STAT_VALUES_MAX; i++)
			if (stats->nr_items > i)
				stats->values[i] = btrfs_dev_stat_read(dev, i);
	}
	if (stats->nr_items > BTRFS_DEV_STAT_VALUES_MAX)
		stats->nr_items = BTRFS_DEV_STAT_VALUES_MAX;
	return 0;
}

int btrfs_scratch_superblock(struct btrfs_device *device)
{
	struct buffer_head *bh;
	struct btrfs_super_block *disk_super;

	bh = btrfs_read_dev_super(device->bdev);
	if (!bh)
		return -EINVAL;
	disk_super = (struct btrfs_super_block *)bh->b_data;

	memset(&disk_super->magic, 0, sizeof(disk_super->magic));
	set_buffer_dirty(bh);
	sync_dirty_buffer(bh);
	brelse(bh);

	return 0;
}<|MERGE_RESOLUTION|>--- conflicted
+++ resolved
@@ -3235,14 +3235,11 @@
 		update_ioctl_balance_args(fs_info, 0, bargs);
 	}
 
-<<<<<<< HEAD
-=======
 	if ((ret && ret != -ECANCELED && ret != -ENOSPC) ||
 	    balance_need_close(fs_info)) {
 		__cancel_balance(fs_info);
 	}
 
->>>>>>> 3da889b6
 	wake_up(&fs_info->balance_wait_q);
 
 	return ret;
